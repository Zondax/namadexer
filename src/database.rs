use crate::queries::insert_block_query;
use crate::{config::DatabaseConfig, error::Error, utils};

use namada_sdk::types::key::common::PublicKey;
use namada_sdk::{
    account::{InitAccount, UpdateAccount},
    borsh::BorshDeserialize,
    governance::VoteProposalData,
    tendermint_proto::types::EvidenceList as RawEvidenceList,
    tx::{
        data::{
            pgf::UpdateStewardCommission,
            pos::{Bond, Unbond},
            TxType,
        },
        Tx,
    },
    types::{
        address::Address,
        // key::PublicKey,
        token,
    },
};
use sqlx::postgres::{PgPool, PgPoolOptions, PgRow as Row};
use sqlx::Row as TRow;
use sqlx::{query, QueryBuilder, Transaction};
use std::collections::HashMap;
use std::sync::Arc;
use std::time::Duration;
use tendermint::block::Block;
use tendermint_proto::types::evidence::Sum;
use tendermint_proto::types::CommitSig;
use tendermint_rpc::endpoint::block_results;
use tracing::{info, instrument, trace};

use crate::{
    DB_SAVE_BLOCK_COUNTER, DB_SAVE_BLOCK_DURATION, DB_SAVE_COMMIT_SIG_DURATION,
    DB_SAVE_EVDS_DURATION, DB_SAVE_TXS_DURATION, MASP_ADDR,
};

use crate::tables::{
    get_create_account_public_keys_table, get_create_account_updates_table,
    get_create_block_table_query, get_create_commit_signatures_table_query,
    get_create_delegations_table, get_create_evidences_table_query,
    get_create_transactions_table_query, get_create_transactions_view_query,
    get_create_tx_bond_table_query, get_create_tx_bridge_pool_table_query,
    get_create_tx_transfer_table_query, get_create_vote_proposal_table,
};

use metrics::{histogram, increment_counter};

const BLOCKS_TABLE_NAME: &str = "blocks";
const TX_TABLE_NAME: &str = "transactions";
const TX_VIEW_NAME: &str = "tx_details";

// Max time to wait for a succesfull database connection
const DATABASE_TIMEOUT: u64 = 60;

#[derive(Clone)]
pub struct Database {
    pool: Arc<PgPool>,
    // we use the network as the name of the schema to allow diffrent net on the same database
    network: String,
}

impl Database {
    pub async fn new(db_config: &DatabaseConfig, network: &str) -> Result<Database, Error> {
        // sqlx expects config of the form:
        // postgres://user:password@host:port/db_name
        let config = format!(
            "postgres://{}:{}@{}:{}/{}",
            db_config.user, db_config.password, db_config.host, db_config.port, db_config.dbname
        );

        // If timeout setting is not present in the provided configuration,
        // lets use our default timeout.
        let timeout = db_config.connection_timeout.unwrap_or(DATABASE_TIMEOUT);

        let pool = PgPoolOptions::new()
            .max_connections(10)
            .acquire_timeout(Duration::from_secs(timeout))
            .connect(&config)
            .await?;

        let network_schema = network.replace('-', "_");

        Ok(Database {
            pool: Arc::new(pool),
            network: network_schema,
        })
    }

    pub fn with_pool(pool: PgPool, network: String) -> Self {
        Self {
            pool: Arc::new(pool),
            network,
        }
    }

    pub async fn transaction<'a>(&self) -> Result<sqlx::Transaction<'a, sqlx::Postgres>, Error> {
        self.pool.begin().await.map_err(Error::from)
    }

    /// Create required tables in the database.
    /// these tables are:
    /// - `blocks` to store relevant information about blocks, for example its id, commits
    /// and block_header
    /// - `transactions` although part of the block data, they are store in a different table
    /// and contain useful information about transactions.
    /// - `evidences` Where block's evidence data is stored.
    #[instrument(skip(self))]
    pub async fn create_tables(&self) -> Result<(), Error> {
        info!("Creating tables if they don't exist");

        query(&format!("CREATE SCHEMA IF NOT EXISTS {}", self.network))
            .execute(&*self.pool)
            .await?;

        query(get_create_block_table_query(&self.network).as_str())
            .execute(&*self.pool)
            .await?;

        query(get_create_commit_signatures_table_query(&self.network).as_str())
            .execute(&*self.pool)
            .await?;

        query(get_create_transactions_table_query(&self.network).as_str())
            .execute(&*self.pool)
            .await?;

        query(get_create_evidences_table_query(&self.network).as_str())
            .execute(&*self.pool)
            .await?;

        query(get_create_tx_transfer_table_query(&self.network).as_str())
            .execute(&*self.pool)
            .await?;

        query(get_create_tx_bond_table_query(&self.network).as_str())
            .execute(&*self.pool)
            .await?;

        query(get_create_tx_bridge_pool_table_query(&self.network).as_str())
            .execute(&*self.pool)
            .await?;

        query(get_create_account_updates_table(&self.network).as_str())
            .execute(&*self.pool)
            .await?;

        query(get_create_account_public_keys_table(&self.network).as_str())
            .execute(&*self.pool)
            .await?;

        query(get_create_vote_proposal_table(&self.network).as_str())
            .execute(&*self.pool)
            .await?;

        query(get_create_delegations_table(&self.network).as_str())
            .execute(&*self.pool)
            .await?;

        // Views
        query(get_create_transactions_view_query(&self.network).as_str())
            .execute(&*self.pool)
            .await?;

        Ok(())
    }

    /// Inner implementation that uses a postgres-transaction
    /// to ensure database coherence.
    #[instrument(skip(block, block_results, checksums_map, sqlx_tx))]
    async fn save_block_impl<'a>(
        block: &Block,
        block_results: &block_results::Response,
        checksums_map: &HashMap<String, String>,
        sqlx_tx: &mut Transaction<'a, sqlx::Postgres>,
        network: &str,
    ) -> Result<(), Error> {
        // let mut query_builder: QueryBuilder<_> = QueryBuilder::new(insert_block_query(network));

        let block_id = block.header.hash();
        let block_id = block_id.as_bytes();

        // use persistent query for database to optimize it.
        let query_str = insert_block_query(network);
        let query = sqlx::query(&query_str).persistent(true);

        let query = query
            .bind(block_id)
            .bind(block.header.version.app as i32)
            .bind(block.header.version.block as i32)
            .bind(block.header.chain_id.as_str())
            .bind(block.header.height.value() as i32)
            .bind(block.header.time.to_rfc3339())
            .bind(
                block
                    .header
                    .last_block_id
                    .map(|id| id.hash.as_bytes().to_vec()),
            )
            .bind(
                block
                    .header
                    .last_block_id
                    .map(|id| id.part_set_header.total as i32),
            )
            .bind(
                block
                    .header
                    .last_block_id
                    .map(|id| id.part_set_header.hash.as_bytes().to_vec()),
            )
            .bind(
                block
                    .header
                    .last_commit_hash
                    .map(|lch| lch.as_bytes().to_vec()),
            )
            .bind(block.header.data_hash.map(|dh| dh.as_bytes().to_vec()))
            .bind(block.header.validators_hash.as_bytes().to_vec())
            .bind(block.header.next_validators_hash.as_bytes().to_vec())
            .bind(block.header.consensus_hash.as_bytes().to_vec())
            .bind(block.header.app_hash.to_string())
            .bind(
                block
                    .header
                    .last_results_hash
                    .map(|lrh| lrh.as_bytes().to_vec()),
            )
            .bind(block.header.evidence_hash.map(|eh| eh.as_bytes().to_vec()))
            .bind(block.header.proposer_address.to_string())
            .bind(block.last_commit.as_ref().map(|c| c.height.value() as i32))
            .bind(block.last_commit.as_ref().map(|c| c.round.value() as i32))
            .bind(
                block
                    .last_commit
                    .as_ref()
                    .map(|c| c.block_id.hash.as_bytes().to_vec()),
            )
            .bind(
                block
                    .last_commit
                    .as_ref()
                    .map(|c| c.block_id.part_set_header.total as i32),
            )
            .bind(
                block
                    .last_commit
                    .as_ref()
                    .map(|c| c.block_id.part_set_header.hash.as_bytes().to_vec()),
            );

        query.execute(&mut *sqlx_tx).await?;

        let commit_signatures = block.last_commit.as_ref().map(|c| &c.signatures);

        // Check if we have commit signatures
        if let Some(cs) = commit_signatures {
            let signatures: Vec<CommitSig> =
                cs.iter().map(|s| CommitSig::from(s.to_owned())).collect();
            Self::save_commit_sinatures(block_id, &signatures, sqlx_tx, network).await?;
        };

        let evidence_list = RawEvidenceList::from(block.evidence().clone());
        Self::save_evidences(evidence_list, block_id, sqlx_tx, network).await?;
        Self::save_transactions(
            block.data.as_ref(),
            block_id,
            block.header.height.value(),
            block_results,
            checksums_map,
            sqlx_tx,
            network,
        )
        .await?;

        Ok(())
    }

    /// Save a block and commit database
    #[instrument(skip(self, block, block_results, checksums_map))]
    pub async fn save_block(
        &self,
        block: &Block,
        block_results: &block_results::Response,
        checksums_map: &HashMap<String, String>,
    ) -> Result<(), Error> {
        let instant = tokio::time::Instant::now();
        // Lets use postgres transaction internally for 2 reasons:
        // - A block could contain many evidences and Txs, so this approach allows
        // saving all of them and commit at the end.
        // - Errors could happen in the middle either while processing
        // transactions, evidences or blocks. with postgres-transaction
        // we ensure database integrity, and commit only if all operations
        // succeeded.
        let mut sqlx_tx = self.transaction().await?;

        Self::save_block_impl(
            block,
            block_results,
            checksums_map,
            &mut sqlx_tx,
            self.network.as_str(),
        )
        .await?;

        let res = sqlx_tx.commit().await.map_err(Error::from);

        let dur = instant.elapsed();

        let mut status = "Ok".to_string();
        if let Err(e) = &res {
            status = e.to_string();
        }

        let labels = [
            ("save_block", block.header.height.value().to_string()),
            ("status", status),
        ];

        histogram!(DB_SAVE_BLOCK_DURATION, dur.as_secs_f64() * 1000.0, &labels);

        if res.is_ok() {
            // update our counter for processed blocks since service started.
            increment_counter!(DB_SAVE_BLOCK_COUNTER, &labels);
        }

        res
    }

    /// Save a block and commit database
    #[instrument(skip(block_id, signatures, sqlx_tx, network))]
    pub async fn save_commit_sinatures<'a>(
        block_id: &[u8],
        signatures: &Vec<CommitSig>,
        sqlx_tx: &mut Transaction<'a, sqlx::Postgres>,
        network: &str,
    ) -> Result<(), Error> {
        info!("saving commit signatures");

        let mut query_builder: QueryBuilder<_> = QueryBuilder::new(format!(
            "INSERT INTO {}.commit_signatures(
                block_id,
                block_id_flag,
                validator_address,
                timestamp,
                signature
            )",
            network
        ));

        let instant = tokio::time::Instant::now();

        // Preparing data before inserting it
        // in the commit_signatures table.
        let mut signature_data = Vec::new();

        for signature in signatures {
            signature_data.push((
                block_id,
                signature.block_id_flag,
                signature.validator_address.clone(),
                signature.timestamp.as_ref().map(|t| t.seconds.to_string()),
                signature.signature.clone(),
            ));
        }

        let num_signatures = signature_data.len();

        if num_signatures == 0 {
            let labels = [
                ("bulk_insert", "signatures".to_string()),
                ("status", "Ok".to_string()),
                ("num_signatures", num_signatures.to_string()),
            ];
            let dur = instant.elapsed();
            histogram!(
                DB_SAVE_COMMIT_SIG_DURATION,
                dur.as_secs_f64() * 1000.0,
                &labels
            );

            return Ok(());
        }

        let res = query_builder
            .push_values(
                signature_data.into_iter(),
                |mut b, (block_id, block_id_flag, validator_address, timestamp, signature)| {
                    b.push_bind(block_id)
                        .push_bind(block_id_flag)
                        .push_bind(validator_address)
                        .push_bind(timestamp)
                        .push_bind(signature);
                },
            )
            .build()
            .execute(&mut *sqlx_tx)
            .await
            .map(|_| ())
            .map_err(Error::from);

        let dur = instant.elapsed();

        let mut status = "Ok".to_string();
        if let Err(e) = &res {
            status = e.to_string();
        }

        let labels = [
            ("bulk_insert", "signatures".to_string()),
            ("status", status),
            ("num_signatures", num_signatures.to_string()),
        ];

        histogram!(
            DB_SAVE_COMMIT_SIG_DURATION,
            dur.as_secs_f64() * 1000.0,
            &labels
        );

        res
    }

    /// Save a block, the operation uses a sqlx::Transaction,
    /// It is up to the caller to commit the operation.
    /// this method is meant to be used when caller is saving
    /// many blocks, and can commit after it.
    #[instrument(skip(block, block_results, checksums_map, sqlx_tx, network))]
    pub async fn save_block_tx<'a>(
        block: &Block,
        block_results: &block_results::Response,
        checksums_map: &HashMap<String, String>,
        sqlx_tx: &mut Transaction<'a, sqlx::Postgres>,
        network: &str,
    ) -> Result<(), Error> {
        Self::save_block_impl(block, block_results, checksums_map, sqlx_tx, network).await
    }

    /// Save all the evidences in the list, it is up to the caller to
    /// call sqlx_tx.commit().await?; for the changes to take place in
    /// database.
    #[instrument(skip(evidences, block_id, sqlx_tx, network))]
    async fn save_evidences<'a>(
        evidences: RawEvidenceList,
        block_id: &[u8],
        sqlx_tx: &mut Transaction<'a, sqlx::Postgres>,
        network: &str,
    ) -> Result<(), Error> {
        info!("saving evidences");

        let mut query_builder: QueryBuilder<_> = QueryBuilder::new(format!(
            "INSERT INTO {}.evidences(
                    block_id,
                    height,
                    time,
                    address,
                    total_voting_power,
                    validator_power
            )",
            network
        ));

        let instant = tokio::time::Instant::now();

        // Same as transactions regarding limitations in field binding
        // in postgres, but it is unlikely to have such hight amount
        // of evidences per block.
        // (block_id, height, time, address, total_voting_power, validator_power)
        let mut evidences_data = Vec::new();

        for evidence in evidences.evidence {
            let Some(s) = evidence.sum else {
                tracing::debug!("No evidence");
                continue;
            };

            match s {
                Sum::DuplicateVoteEvidence(dve) => {
                    evidences_data.push((
                        block_id,
                        dve.vote_a.as_ref().map(|v| v.height),
                        dve.vote_a
                            .as_ref()
                            .and_then(|v| v.timestamp.as_ref())
                            .map(|t| t.seconds.to_string()),
                        dve.vote_a.as_ref().map(|v| v.validator_address.clone()),
                        dve.total_voting_power,
                        dve.validator_power,
                    ));
                }
                _ => tracing::warn!("Unknown evidence."),
            }
        }

        let num_evidences = evidences_data.len();

        if num_evidences == 0 {
            let labels = [
                ("bulk_insert", "evidences".to_string()),
                ("status", "Ok".to_string()),
                ("num_evidences", num_evidences.to_string()),
            ];
            let dur = instant.elapsed();
            histogram!(DB_SAVE_EVDS_DURATION, dur.as_secs_f64() * 1000.0, &labels);

            return Ok(());
        }

        let res = query_builder
            .push_values(
                evidences_data.into_iter(),
                |mut b, (block_id, height, time, address, total_voting_power, validator_power)| {
                    b.push_bind(block_id)
                        .push_bind(height)
                        .push_bind(time)
                        .push_bind(address)
                        .push_bind(total_voting_power)
                        .push_bind(validator_power);
                },
            )
            .build()
            .execute(&mut *sqlx_tx)
            .await
            .map(|_| ())
            .map_err(Error::from);

        let dur = instant.elapsed();

        let mut status = "Ok".to_string();
        if let Err(e) = &res {
            status = e.to_string();
        }

        let labels = [
            ("bulk_insert", "evidences".to_string()),
            ("status", status),
            ("num_evidences", num_evidences.to_string()),
        ];

        histogram!(DB_SAVE_EVDS_DURATION, dur.as_secs_f64() * 1000.0, &labels);

        res
    }

    /// Save all the transactions in txs, it is up to the caller to
    /// call sqlx_tx.commit().await?; for the changes to take place in
    /// database.
    #[instrument(skip(txs, block_id, sqlx_tx, checksums_map, block_results, network))]
    async fn save_transactions<'a>(
        txs: &[Vec<u8>],
        block_id: &[u8],
        block_height: u64,
        block_results: &block_results::Response,
        checksums_map: &HashMap<String, String>,
        sqlx_tx: &mut Transaction<'a, sqlx::Postgres>,
        network: &str,
    ) -> Result<(), Error> {
        // use for metrics
        let instant = tokio::time::Instant::now();

        if txs.is_empty() {
            let labels = [
                ("bulk_insert", "transactions".to_string()),
                ("status", "Ok".to_string()),
                ("num_transactions", 0.to_string()),
            ];

            let dur = instant.elapsed();

            histogram!(DB_SAVE_TXS_DURATION, dur.as_secs_f64() * 1000.0, &labels);
            return Ok(());
        }

        info!(message = "Saving transactions");

        let mut query_builder: QueryBuilder<_> = QueryBuilder::new(format!(
            "INSERT INTO {}.transactions(
                    hash, 
                    block_id, 
                    tx_type,
                    wrapper_id,
                    fee_amount_per_gas_unit,
                    fee_token,
                    gas_limit_multiplier,
                    code_type,
                    code,
                    data,
                    memo,
                    return_code
                )",
            network
        ));

        // this will holds tuples (hash, block_id, tx_type, fee_amount_per_gas_unit, fee_token, gas_limit_multiplier, code, data)
        // in order to push txs.len at once in a single query.
        // the limit for bind values in postgres is 65535 values, that means that
        // to hit that limit a block would need to have:
        // n_tx = 65535/8 = 8191
        // being 8 the number of columns.
        let mut tx_values = Vec::with_capacity(txs.len());

        let mut i: usize = 0;
        for t in txs.iter() {
            let tx = Tx::try_from(t.as_slice()).map_err(|_| Error::InvalidTxData)?;

            let mut code: [u8; 32] = Default::default();
            let mut code_type: String = "wrapper".to_string();

            let mut txid_wrapper: Vec<u8> = vec![];

            let mut hash_id = tx.header_hash().to_vec();

            let mut return_code: Option<i32> = None;

            // Decrypted transaction give access to the raw data
            if let TxType::Decrypted(..) = tx.header().tx_type {
                // For unknown reason the header has to be updated before hashing it for its id (https://github.com/Zondax/namadexer/issues/23)
                hash_id = tx.clone().update_header(TxType::Raw).header_hash().to_vec();

                // Look for the return code in the block results
                let end_events = block_results.end_block_events.clone().unwrap(); // Safe to use unwrap because if it is not present then something is broken.

                // Look for the reurn code associated to the tx
                for event in end_events {
                    for attr in event.attributes.iter() {
                        // We look to confirm hash of transaction
                        if attr.key == "hash"
                            && attr.value.to_ascii_lowercase() == hex::encode(&hash_id)
                        {
                            // Now we look for the return code
                            for attr in event.attributes.iter() {
                                if attr.key == "code" {
                                    // using unwrap here is ok because we assume it is always going to be a number unless there is a bug in the node
                                    return_code = Some(attr.value.parse().unwrap());
                                }
                            }
                        }
                    }
                }

                // look for wrapper tx to link to
                let txs: Vec<Row> = query(&format!("SELECT * FROM {0}.transactions WHERE block_id IN (SELECT block_id FROM {0}.blocks WHERE header_height = {1});", network, block_height-1))
                    .fetch_all(&mut *sqlx_tx)
                    .await?;
                txid_wrapper = txs[i].try_get("hash")?;
                i += 1;

                code = tx
                    .get_section(tx.code_sechash())
                    .and_then(|s| s.code_sec())
                    .map(|s| s.code.hash().0)
                    .ok_or(Error::InvalidTxData)?;

                let code_hex = hex::encode(code.as_slice());
                let unknown_type = "unknown".to_string();
                let type_tx = checksums_map.get(&code_hex).unwrap_or(&unknown_type);
<<<<<<< HEAD
                code_type = type_tx.to_string();

                let data = tx.data().ok_or(Error::InvalidTxData)?;
=======
                let mut data: Vec<u8> = vec![];
                if type_tx != "tx_bridge_pool" {
                    // "tx_bridge_pool" doesn't have their data in the data section anymore ?
                    data = tx.data().ok_or(Error::InvalidTxData)?;
                }
>>>>>>> 17523c91

                info!("Saving {} transaction", type_tx);

                // decode tx_transfer, tx_bond and tx_unbound to store the decoded data in their tables
                match type_tx.as_str() {
                    "tx_transfer" => {
                        let transfer = token::Transfer::try_from_slice(&data[..])?;

                        let mut query_builder: QueryBuilder<_> = QueryBuilder::new(format!(
                            "INSERT INTO {}.tx_transfer(
                                tx_id,
                                source, 
                                target, 
                                token,
                                amount,
                                key,
                                shielded
                            )",
                            network
                        ));

                        let query = query_builder
                            .push_values(std::iter::once(0), |mut b, _| {
                                b.push_bind(&hash_id)
                                    .push_bind(transfer.source.to_string())
                                    .push_bind(transfer.target.to_string())
                                    .push_bind(transfer.token.to_string())
                                    .push_bind(transfer.amount.to_string())
                                    .push_bind(transfer.key.as_ref().map(|k| k.to_string()))
                                    .push_bind(transfer.shielded.as_ref().map(|s| s.to_vec()));
                            })
                            .build();
                        query.execute(&mut *sqlx_tx).await?;
                    }
                    "tx_bond" => {
                        let bond = Bond::try_from_slice(&data[..])?;

                        let mut query_builder: QueryBuilder<_> = QueryBuilder::new(format!(
                            "INSERT INTO {}.tx_bond(
                                tx_id,
                                validator,
                                amount,
                                source,
                                bond
                            )",
                            network
                        ));

                        let query = query_builder
                            .push_values(std::iter::once(0), |mut b, _| {
                                b.push_bind(&hash_id)
                                    .push_bind(bond.validator.to_string())
                                    .push_bind(bond.amount.to_string_native())
                                    .push_bind(bond.source.as_ref().map(|s| s.to_string()))
                                    .push_bind(true);
                            })
                            .build();
                        query.execute(&mut *sqlx_tx).await?;
                    }
                    "tx_unbond" => {
                        let unbond = Unbond::try_from_slice(&data[..])?;

                        let mut query_builder: QueryBuilder<_> = QueryBuilder::new(format!(
                            "INSERT INTO {}.tx_bond(
                                tx_id,
                                validator,
                                amount,
                                source,
                                bond
                            )",
                            network
                        ));

                        let query = query_builder
                            .push_values(std::iter::once(0), |mut b, _| {
                                b.push_bind(&hash_id)
                                    .push_bind(unbond.validator.to_string())
                                    .push_bind(unbond.amount.to_string_native())
                                    .push_bind(
                                        unbond
                                            .source
                                            .as_ref()
                                            .map_or("".to_string(), |s| s.to_string()),
                                    )
                                    .push_bind(false);
                            })
                            .build();
                        query.execute(&mut *sqlx_tx).await?;
                    }
                    // this is an ethereum transaction
<<<<<<< HEAD
                    "tx_bridge_pool" => {
                        // Only TransferToEthereum type is supported at the moment by namada and us.
                        let tx_bridge = PendingTransfer::try_from_slice(&data[..])?;

                        let mut query_builder: QueryBuilder<_> = QueryBuilder::new(format!(
                            "INSERT INTO {}.tx_bridge_pool(
                                tx_id,
                                asset,
                                recipient,
                                sender,
                                amount,
                                gas_amount,
                                payer
                            )",
                            network
                        ));

                        let query = query_builder
                            .push_values(std::iter::once(0), |mut b, _| {
                                b.push_bind(&hash_id)
                                    .push_bind(tx_bridge.transfer.asset.to_string())
                                    .push_bind(tx_bridge.transfer.recipient.to_string())
                                    .push_bind(tx_bridge.transfer.sender.to_string())
                                    .push_bind(tx_bridge.transfer.amount.to_string_native())
                                    .push_bind(tx_bridge.gas_fee.amount.to_string_native())
                                    .push_bind(tx_bridge.gas_fee.payer.to_string());
                            })
                            .build();
                        query.execute(&mut *sqlx_tx).await?;
                    }
=======
                    // "tx_bridge_pool" => {
                    //     // Only TransferToEthereum type is supported at the moment by namada and us.
                    //     let tx_bridge = PendingTransfer::try_from_slice(&data[..])?;

                    //     let mut query_builder: QueryBuilder<_> = QueryBuilder::new(format!(
                    //         "INSERT INTO {}.tx_bridge_pool(
                    //             tx_id,
                    //             asset,
                    //             recipient,
                    //             sender,
                    //             amount,
                    //             gas_amount,
                    //             payer
                    //         )",
                    //         network
                    //     ));

                    //     let query = query_builder
                    //         .push_values(std::iter::once(0), |mut b, _| {
                    //             b.push_bind(&hash_id)
                    //                 .push_bind(tx_bridge.transfer.asset.to_string())
                    //                 .push_bind(tx_bridge.transfer.recipient.to_string())
                    //                 .push_bind(tx_bridge.transfer.sender.to_string())
                    //                 .push_bind(tx_bridge.transfer.amount.to_string_native())
                    //                 .push_bind(tx_bridge.gas_fee.amount.to_string_native())
                    //                 .push_bind(tx_bridge.gas_fee.payer.to_string());
                    //         })
                    //         .build();
                    //     query.execute(&mut *sqlx_tx).await?;
                    // }
>>>>>>> 17523c91
                    "tx_vote_proposal" => {
                        let mut query_builder: QueryBuilder<_> = QueryBuilder::new(format!(
                            "INSERT INTO {}.vote_proposal(
                                vote_proposal_id,
                                vote,
                                voter,
                                tx_id
                            )",
                            network
                        ));

                        let tx_data = VoteProposalData::try_from_slice(&data[..])?;

                        // vote_proposal_id is an u64, due to lack of support for unsigned
                        // integers, we store it as be bytes.
                        let proposal_id = tx_data.id.to_be_bytes();

                        let query = query_builder
                            .push_values(std::iter::once(0), |mut b, _| {
                                b.push_bind(proposal_id)
                                    .push_bind(tx_data.vote.to_string())
                                    .push_bind(tx_data.voter.encode())
                                    .push_bind(&hash_id);
                            })
                            .build();
                        query.execute(&mut *sqlx_tx).await?;

                        // now store delegators
                        // if there are indeed delegator addresses in the list.
                        if !tx_data.delegations.is_empty() {
                            let mut query_builder: QueryBuilder<_> = QueryBuilder::new(format!(
                                "INSERT INTO {}.delegations(
                                vote_proposal_id,
                                delegator_id
                            )",
                                network
                            ));

                            // Insert each key which would have an update_id associated to it,
                            // allowing querying keys per updates.
                            // this also does batch insertion
                            let query = query_builder
                                .push_values(tx_data.delegations.iter(), |mut b, key| {
                                    b.push_bind(proposal_id).push_bind(key.encode());
                                })
                                .build();
                            query.execute(&mut *sqlx_tx).await?;
                        }
                    }
                    "tx_reveal_pk" => {
                        // nothing to do here, only check that data is a valid publicKey
                        // otherwise this transaction must not make it into
                        // the database.
                        _ = PublicKey::try_from_slice(&data[..])?;
                    }
                    "tx_resign_steward" => {
                        // Not much to do, just, check that the address this transactions
                        // holds in the data field is correct, or at least parsed succesfully.
                        _ = Address::try_from_slice(&data[..])?;
                    }
                    "tx_update_steward_commission" => {
                        // Not much to do, just, check that the address this transactions
                        // holds in the data field is correct, or at least parsed succesfully.
                        _ = UpdateStewardCommission::try_from_slice(&data[..])?;
                    }
                    "tx_init_account" => {
                        // check that transaction can be parsed
                        // before inserting it into database.
                        // later accounts could be updated using
                        // tx_update_account, however there is not way
                        // so far to link those transactions to this.
                        _ = InitAccount::try_from_slice(&data[..])?;
                    }
                    "tx_update_account" => {
                        // check that transaction can be parsed
                        // before storing it into database
                        let tx = UpdateAccount::try_from_slice(&data[..])?;

                        let insert_query = format!(
                            "INSERT INTO {}.account_updates(account_id, vp_code_hash, threshold, tx_id) 
                                VALUES ($1, $2, $3, $4) RETURNING update_id",
                            network
                        );

                        let update_id: i32 = sqlx::query_scalar(&insert_query)
                            .bind(tx.addr.encode())
                            .bind(tx.vp_code_hash.map(|hash| hash.0))
                            .bind(tx.threshold.map(|t| t as i32))
                            .bind(&hash_id)
                            .fetch_one(&mut *sqlx_tx)
                            .await?;

                        // Insert only valid public_key values, omiting empty ones
                        if !tx.public_keys.is_empty() {
                            trace!("Storing {} public_keys", tx.public_keys.len());

                            let mut query_builder: QueryBuilder<_> = QueryBuilder::new(format!(
                                "INSERT INTO {}.account_public_keys(
                                update_id,
                                public_key
                            )",
                                network
                            ));

                            // Insert each key which would have an update_id associated to it,
                            // allowing querying keys per updates.
                            let query = query_builder
                                .push_values(tx.public_keys.iter(), |mut b, key| {
                                    b.push_bind(update_id).push_bind(key.to_string());
                                })
                                .build();
                            query.execute(&mut *sqlx_tx).await?;
                        }
                    }
                    _ => {}
                }
            }

            // values only set if transaction type is Wrapper
            let mut fee_amount_per_gas_unit: Option<String> = None;
            let mut fee_token: Option<String> = None;

            let mut gas_limit_multiplier: Option<i64> = None;
            if let TxType::Wrapper(txw) = tx.header().tx_type {
                fee_amount_per_gas_unit = Some(txw.fee.amount_per_gas_unit.to_string_precise());
                fee_token = Some(txw.fee.token.to_string());
                let multiplier: u64 = txw.gas_limit.into();
                // WARNING! converting into i64 might ended up changing the value but there is little
                // chance that he goes higher than i64 max value
                gas_limit_multiplier = Some(multiplier as i64);
            }

            tx_values.push((
                hash_id,
                block_id.to_vec(),
                utils::tx_type_name(&tx.header.tx_type),
                txid_wrapper,
                fee_amount_per_gas_unit,
                fee_token,
                gas_limit_multiplier,
                code_type,
                code,
                tx.data().map(|v| v.to_vec()),
                tx.memo().map(|v| v.to_vec()),
                return_code,
            ));
        }

        let num_transactions = tx_values.len();

        // bulk insert to speed-up this
        // there might be limits regarding the number of parameter
        // but number of transaction is low in comparisson with
        // postgres limit
        let res = query_builder
            .push_values(
                tx_values.into_iter(),
                |mut b,
                 (
                    hash,
                    block_id,
                    tx_type,
                    wrapper_id,
                    fee_amount_per_gas_unit,
                    fee_token,
                    fee_gas_limit_multiplier,
                    code_type,
                    code,
                    data,
                    memo,
                    return_code,
                )| {
                    b.push_bind(hash)
                        .push_bind(block_id)
                        .push_bind(tx_type)
                        .push_bind(wrapper_id)
                        .push_bind(fee_amount_per_gas_unit)
                        .push_bind(fee_token)
                        .push_bind(fee_gas_limit_multiplier)
                        .push_bind(code_type)
                        .push_bind(code)
                        .push_bind(data)
                        .push_bind(memo)
                        .push_bind(return_code);
                },
            )
            .build()
            .execute(&mut *sqlx_tx)
            .await
            .map(|_| ())
            .map_err(Error::from);

        let dur = instant.elapsed();

        let mut status = "Ok".to_string();
        if let Err(e) = &res {
            status = e.to_string();
        }

        let labels = [
            ("bulk_insert", "transactions".to_string()),
            ("status", status),
            ("num_transactions", num_transactions.to_string()),
        ];

        histogram!(DB_SAVE_TXS_DURATION, dur.as_secs_f64() * 1000.0, &labels);

        res
    }

    pub async fn create_indexes(&self) -> Result<(), Error> {
        // we create indexes on the tables to facilitate querying data
        query(
            format!(
                "
                ALTER TABLE {}.blocks ADD CONSTRAINT pk_block_id PRIMARY KEY (block_id);
            ",
                self.network
            )
            .as_str(),
        )
        .execute(&*self.pool)
        .await?;

        query(
            format!(
                "CREATE UNIQUE INDEX ux_header_height ON {}.blocks (header_height);",
                self.network
            )
            .as_str(),
        )
        .execute(&*self.pool)
        .await?;

        // If a failed transaction is resent and successfull we don't have a unique private key in the tx hash...
        // query(
        //     format!(
        //         "ALTER TABLE {}.transactions ADD CONSTRAINT pk_hash PRIMARY KEY (hash);",
        //         self.network
        //     )
        //     .as_str(),
        // )
        // .execute(&*self.pool)
        // .await?;

        query(format!("ALTER TABLE {0}.transactions ADD CONSTRAINT fk_block_id FOREIGN KEY (block_id) REFERENCES {0}.blocks (block_id);", self.network).as_str())
            .execute(&*self.pool)
            .await?;

        // query(
        //     format!(
        //         "ALTER TABLE {}.tx_transfer ADD CONSTRAINT pk_tx_id_transfer PRIMARY KEY (tx_id);",
        //         self.network
        //     )
        //     .as_str(),
        // )
        // .execute(&*self.pool)
        // .await?;

        query(
            format!(
                "CREATE INDEX x_source_transfer ON {}.tx_transfer (source);",
                self.network
            )
            .as_str(),
        )
        .execute(&*self.pool)
        .await?;

        query(
            format!(
                "CREATE INDEX x_target_transfer ON {}.tx_transfer (target);",
                self.network
            )
            .as_str(),
        )
        .execute(&*self.pool)
        .await?;

        // query(
        //     format!(
        //         "ALTER TABLE {}.tx_bond ADD CONSTRAINT pk_tx_id_bond PRIMARY KEY (tx_id);",
        //         self.network
        //     )
        //     .as_str(),
        // )
        // .execute(&*self.pool)
        // .await?;

        // query(
        //     format!(
        //         "ALTER TABLE {}.tx_bridge_pool ADD CONSTRAINT pk_tx_id_bridge PRIMARY KEY (tx_id);",
        //         self.network
        //     )
        //     .as_str(),
        // )
        // .execute(&*self.pool)
        // .await?;

        query(
            format!(
                "CREATE INDEX x_validator_bond ON {}.tx_bond (validator);",
                self.network
            )
            .as_str(),
        )
        .execute(&*self.pool)
        .await?;

        query(
            format!(
                "CREATE INDEX x_source_bond ON {}.tx_bond (source);",
                self.network
            )
            .as_str(),
        )
        .execute(&*self.pool)
        .await?;

        query(
            format!(
                "ALTER TABLE {}.account_public_keys ADD CONSTRAINT pk_id PRIMARY KEY (id);",
                self.network
            )
            .as_str(),
        )
        .execute(&*self.pool)
        .await?;

        query(
            format!(
                "ALTER TABLE {}.delegations ADD CONSTRAINT del_id PRIMARY KEY (id);",
                self.network
            )
            .as_str(),
        )
        .execute(&*self.pool)
        .await?;

        Ok(())
    }

    #[instrument(skip(self, block_id))]
    pub async fn block_by_id(&self, block_id: &[u8]) -> Result<Option<Row>, Error> {
        // query for the block if it exists
        let str = format!(
            "SELECT * FROM {}.{BLOCKS_TABLE_NAME} WHERE block_id=$1",
            self.network
        );
        query(&str)
            .bind(block_id)
            .fetch_optional(&*self.pool)
            .await
            .map_err(Error::from)
    }

    /// Returns the block at `block_height` if present, otherwise returns an Error.
    #[instrument(skip(self))]
    pub async fn block_by_height(&self, block_height: u32) -> Result<Option<Row>, Error> {
        let str = format!(
            "SELECT * FROM {}.{BLOCKS_TABLE_NAME} WHERE header_height={block_height}",
            self.network
        );

        query(&str)
            .fetch_optional(&*self.pool)
            .await
            .map_err(Error::from)
    }

    #[instrument(skip(self))]
    /// Returns the latest block, otherwise returns an Error.
    pub async fn get_last_block(&self) -> Result<Row, Error> {
        let str = format!("SELECT * FROM {0}.{BLOCKS_TABLE_NAME} WHERE header_height = (SELECT MAX(header_height) FROM {0}.{BLOCKS_TABLE_NAME})", self.network);

        // use query_one as the row matching max height is unique.
        query(&str)
            .fetch_one(&*self.pool)
            .await
            .map_err(Error::from)
    }

    #[instrument(skip(self))]
    /// Returns the latest height value, otherwise returns an Error.
    pub async fn get_last_height(&self) -> Result<Row, Error> {
        let str = format!(
            "SELECT MAX(header_height) AS header_height FROM {}.{BLOCKS_TABLE_NAME}",
            self.network
        );

        // use query_one as the row matching max height is unique.
        query(&str)
            .fetch_one(&*self.pool)
            .await
            .map_err(Error::from)
    }

    #[instrument(skip(self))]
    /// Returns Transaction identified by hash
    pub async fn get_tx(&self, hash: &[u8]) -> Result<Option<Row>, Error> {
        // query for transaction with hash
        let str = format!(
            "SELECT * FROM {}.{TX_TABLE_NAME} WHERE hash=$1",
            self.network
        );

        query(&str)
            .bind(hash)
            .fetch_optional(&*self.pool)
            .await
            .map_err(Error::from)
    }

    #[instrument(skip(self))]
    /// Returns all the tx hashes for a block
    pub async fn get_tx_hashes_block(&self, hash: &[u8]) -> Result<Vec<Row>, Error> {
        // query for all tx hash that are in a block identified by the block_id
        let str = format!("SELECT t.hash, t.tx_type FROM {0}.{BLOCKS_TABLE_NAME} b JOIN {0}.{TX_TABLE_NAME} t ON b.block_id = t.block_id WHERE b.block_id = $1;", self.network);

        query(&str)
            .bind(hash)
            .fetch_all(&*self.pool)
            .await
            .map_err(Error::from)
    }

    #[instrument(skip(self))]
    /// Returns Transaction identified by memo
    pub async fn get_tx_memo(&self, memo: String) -> Result<Vec<Row>, Error> {
        // query for transaction with memo
        let str = format!(
            "SELECT * FROM {}.{TX_VIEW_NAME} t WHERE t.memo=$1",
            self.network
        );

        query(&str)
            .bind(memo)
            .fetch_all(&*self.pool)
            .await
            .map_err(Error::from)
    }

    #[instrument(skip(self))]
    /// Returns Shielded transactions
    pub async fn get_shielded_tx(&self) -> Result<Vec<Row>, Error> {
        // query for transaction with hash
        let str = format!(
            "SELECT * FROM {}.tx_transfer WHERE source = '{MASP_ADDR}' OR target = '{MASP_ADDR}'",
            self.network
        );

        query(&str)
            .fetch_all(&*self.pool)
            .await
            .map_err(Error::from)
    }

    #[instrument(skip(self))]
    /// Returns info about the indexes existing on the table, otherwise returns an Error.
    pub async fn check_indexes(&self) -> Result<Vec<Row>, Error> {
        let str = format!(
            "SELECT indexname, indexdef FROM pg_indexes WHERE tablename = '{BLOCKS_TABLE_NAME}';"
        );

        query(&str)
            .fetch_all(&*self.pool)
            .await
            .map_err(Error::from)
    }

    #[instrument(skip(self))]
    /// Returns the latest stats
    pub async fn get_tx_stats(&self) -> Result<Vec<Row>, Error> {
        let str = format!("SELECT COALESCE(t.return_code, 999) as return_code, count(t.*) as tx_count FROM {0}.{TX_VIEW_NAME} t GROUP BY t.return_code", self.network);

        // use query_one as the row matching max height is unique.
        query(&str)
            .fetch_all(&*self.pool)
            .await
            .map_err(Error::from)
    }

    /// Retrieves a historical list of thresholds associated with a given account.
    ///
    /// This function executes a SQL query to aggregate thresholds (`ARRAY_AGG`) for the specified
    /// `account_id`. The thresholds are ordered by `update_id`, which serves as a chronological marker,
    /// indicating the sequence of updates. The most recent threshold is at the end of the list.
    ///
    /// # Parameters
    ///
    /// - `account_id`: A string slice (`&str`) representing the unique identifier of the account.
    ///
    /// # Returns
    ///
    /// - On success, returns an `Option<Row>`. The `Row` contains an aggregated list
    ///   of thresholds (aliased as `thresholds`) for the account. If `account_id` does not exists
    ///   this will return Ok(None), otherwise Ok(Some(Row)) is returned, containing lists
    ///   of all thresholds associated with that account, or an empty lists if no threshold updates
    ///   have happend.
    /// - On failure, returns an `Error`.
    ///
    /// # Usage
    ///
    /// This function is useful for tracking the evolution of thresholds associated with an account over time.
    /// It provides a comprehensive history, allowing users or systems to understand how the thresholds
    /// associated with the account have changed and to identify the current threshold in use.
    pub async fn account_thresholds(&self, account_id: &str) -> Result<Option<Row>, Error> {
        // NOTE: there are two scenarios:
        // - account_id does not exists in such case this query will return Ok(None), because we
        // use query.fetch_optional()
        // - There are not updates including thresholds so far, in that case we use
        // COALESCE which return a [] empty list instead of null.
        // doing so we ensure that None is returned in case account_id does not exists.
        // otherwise a valid row containing a lists, either full or empty.
        let to_query = format!(
            "
        SELECT COALESCE(ARRAY_AGG(threshold ORDER BY update_id ASC), ARRAY[]::int[]) AS thresholds
        FROM {}.account_updates
        WHERE account_id = $1
        GROUP BY account_id;
        ",
            self.network
        );

        query(&to_query)
            .bind(account_id)
            .fetch_optional(&*self.pool)
            .await
            .map_err(Error::from)
    }

    /// Retrieves a historical list of vp_code_hashes associated with a given account.
    ///
    /// This function executes a SQL query to aggregate vp_code_hashes (`ARRAY_AGG`) for the specified
    /// `account_id`. The hashes are ordered by `update_id`, which serves as a chronological marker,
    /// indicating the sequence of updates. The most recent hash is at the end of the list.
    ///
    /// # Parameters
    ///
    /// - `account_id`: A string slice (`&str`) representing the unique identifier of the account.
    ///
    /// # Returns
    ///
    /// - On success, returns an `Option<Row>`. The `Row` contains an aggregated list
    ///   of vp_code_hashes (aliased as `code_hashes`) for the account. if `account_id` does not exists,
    ///   it returns `Ok(None)`.
    /// - On failure, returns an `Error`.
    ///
    /// # Usage
    ///
    /// This function is useful for tracking the evolution of vp_code_hashes associated with an account over time.
    /// It provides a comprehensive history, allowing users or systems to understand how the vp_code_hashes
    /// associated with the account have changed and to identify the current vp_code_hash in use.
    pub async fn account_vp_codes(&self, account_id: &str) -> Result<Option<Row>, Error> {
        // NOTE: there are two scenarios:
        // - account_id does not exists in such case this query will return Ok(None), because we
        // use query.fetch_optional()
        // - There are not updates including vp_code_hashe so far, in that case we use
        // COALESCE which return a [] empty list instead of null.
        let to_query = format!(
            "
            SELECT COALESCE(ARRAY_AGG(vp_code_hash ORDER BY update_id ASC), ARRAY[]::bytea[]) AS code_hashes
            FROM {}.account_updates
            WHERE account_id = $1
            GROUP BY account_id;
            ",
            self.network
        );

        query(&to_query)
            .bind(account_id)
            .fetch_optional(&*self.pool)
            .await
            .map_err(Error::from)
    }

    /// Retrieves a historical list of public key sets associated with a given account.
    ///
    /// This function executes a SQL query to aggregate public keys (`ARRAY_AGG`) for each `update_id`
    /// associated with the specified `account_id`. The keys within each batch are ordered by their `id`.
    /// The `update_id` serves as a chronological marker, indicating when each set of public keys was
    /// associated with the account. The most recent set is at the end of the list.
    ///
    /// # Parameters
    ///
    /// - `account_id`: A string slice (`&str`) representing the unique identifier of the account.
    ///
    /// # Returns
    /// - On success, returns Ok(None) if there is no account_id or public_keys associated to it.
    ///   otherwise Ok(Some(Row)) containing the lists of public_keys_batches associated to this
    ///   account.
    /// - An `Error` on failure
    ///
    /// # Details
    ///
    /// - The function groups (`GROUP BY`) the public keys based on the `update_id` and orders (`ORDER BY`)
    ///   the overall result set in ascending order of `update_id`.
    /// - Each `Row` in the returned vector represents a different update to the account, containing a
    ///   batch of public keys. These batches are ordered chronologically, with the last element in the
    ///   vector representing the most recent set of public keys associated with the account.
    ///
    /// # Usage
    ///
    /// This function is useful for tracking the evolution of public keys associated with an account over time.
    /// It provides a comprehensive history, allowing users or systems to understand how the account's
    /// public keys have changed and to identify the current set of public keys.
    pub async fn account_public_keys(&self, account_id: &str) -> Result<Vec<Row>, Error> {
        let to_query = format!(
            "
            SELECT ARRAY_AGG(public_key ORDER BY id ASC) as public_keys_batch
            FROM {}.account_public_keys 
            WHERE update_id IN (
                SELECT update_id FROM {}.account_updates WHERE account_id = $1
            )
            GROUP BY update_id
            ORDER BY update_id ASC;
        ",
            self.network, self.network
        );

        // Each returned row would contain a vector of public keys formatted as strings.
        // The column's name is publick_key_batch.
        query(&to_query)
            .bind(account_id)
            .fetch_all(&*self.pool)
            .await
            .map_err(Error::from)
    }

    pub async fn vote_proposal_data(&self, proposal_id: u64) -> Result<Option<Row>, Error> {
        let query = format!(
            "SELECT * FROM {}.vote_proposal WHERE vote_proposal_id = $1",
            self.network
        );

        // Execute the query and fetch the first row (if any)
        sqlx::query(&query)
            .bind(proposal_id.to_be_bytes())
            .fetch_optional(&*self.pool)
            .await
            .map_err(Error::from)
    }

    pub async fn vote_proposal_delegations(&self, proposal_id: u64) -> Result<Vec<Row>, Error> {
        let q = format!(
            "SELECT delegator_id 
                FROM {}.delegations 
                WHERE vote_proposal_id = $1",
            self.network
        );

        query(&q)
            .bind(proposal_id.to_be_bytes())
            .fetch_all(&*self.pool)
            .await
            .map_err(Error::from)
    }

    // Return the number of commits signed by the `validator_address` in a range of 500 blocks.
    // It is use to calculate the validator uptime.
    pub async fn validator_uptime(
        &self,
        validator_address: &[u8],
        start: Option<&i32>,
        end: Option<&i32>,
    ) -> Result<Row, Error> {
        // if no parameters defined we return result on the last 500 blocks
        let mut q = format!(
            "SELECT COUNT(*)
                FROM {0}.commit_signatures
                WHERE validator_address = $1
                AND block_id IN
                    (SELECT block_id FROM {0}.blocks WHERE header_height BETWEEN (SELECT MAX(header_height) FROM {0}.blocks) - 499 AND (SELECT MAX(header_height) FROM {0}.blocks))",
            self.network,
        );

        if start.is_some() && end.is_some() {
            q = format!(
                "SELECT COUNT(*)
                    FROM {0}.commit_signatures
                    WHERE validator_address = $1
                    AND block_id IN
                        (SELECT block_id FROM {0}.blocks WHERE header_height BETWEEN ($2 + 1) AND $3)",
                self.network,
            );
        }

        query(&q)
            .bind(validator_address)
            .bind(start)
            .bind(end)
            .fetch_one(&*self.pool)
            .await
            .map_err(Error::from)
    }

    #[instrument(skip(self))]
    /// Returns the latest block, otherwise returns an Error.
    pub async fn get_lastest_blocks(
        &self,
        num: &i32,
        offset: Option<&i32>,
    ) -> Result<Vec<Row>, Error> {
        let str = format!("SELECT * FROM {0}.{BLOCKS_TABLE_NAME} ORDER BY header_height DESC LIMIT {1} OFFSET {2};", self.network, num, offset.unwrap_or(&  0));

        // use query_one as the row matching max height is unique.
        query(&str)
            .fetch_all(&*self.pool)
            .await
            .map_err(Error::from)
    }

    pub fn pool(&self) -> &PgPool {
        self.pool.as_ref()
    }
}<|MERGE_RESOLUTION|>--- conflicted
+++ resolved
@@ -657,17 +657,13 @@
                 let code_hex = hex::encode(code.as_slice());
                 let unknown_type = "unknown".to_string();
                 let type_tx = checksums_map.get(&code_hex).unwrap_or(&unknown_type);
-<<<<<<< HEAD
                 code_type = type_tx.to_string();
 
-                let data = tx.data().ok_or(Error::InvalidTxData)?;
-=======
                 let mut data: Vec<u8> = vec![];
                 if type_tx != "tx_bridge_pool" {
                     // "tx_bridge_pool" doesn't have their data in the data section anymore ?
                     data = tx.data().ok_or(Error::InvalidTxData)?;
                 }
->>>>>>> 17523c91
 
                 info!("Saving {} transaction", type_tx);
 
@@ -758,38 +754,6 @@
                         query.execute(&mut *sqlx_tx).await?;
                     }
                     // this is an ethereum transaction
-<<<<<<< HEAD
-                    "tx_bridge_pool" => {
-                        // Only TransferToEthereum type is supported at the moment by namada and us.
-                        let tx_bridge = PendingTransfer::try_from_slice(&data[..])?;
-
-                        let mut query_builder: QueryBuilder<_> = QueryBuilder::new(format!(
-                            "INSERT INTO {}.tx_bridge_pool(
-                                tx_id,
-                                asset,
-                                recipient,
-                                sender,
-                                amount,
-                                gas_amount,
-                                payer
-                            )",
-                            network
-                        ));
-
-                        let query = query_builder
-                            .push_values(std::iter::once(0), |mut b, _| {
-                                b.push_bind(&hash_id)
-                                    .push_bind(tx_bridge.transfer.asset.to_string())
-                                    .push_bind(tx_bridge.transfer.recipient.to_string())
-                                    .push_bind(tx_bridge.transfer.sender.to_string())
-                                    .push_bind(tx_bridge.transfer.amount.to_string_native())
-                                    .push_bind(tx_bridge.gas_fee.amount.to_string_native())
-                                    .push_bind(tx_bridge.gas_fee.payer.to_string());
-                            })
-                            .build();
-                        query.execute(&mut *sqlx_tx).await?;
-                    }
-=======
                     // "tx_bridge_pool" => {
                     //     // Only TransferToEthereum type is supported at the moment by namada and us.
                     //     let tx_bridge = PendingTransfer::try_from_slice(&data[..])?;
@@ -820,7 +784,6 @@
                     //         .build();
                     //     query.execute(&mut *sqlx_tx).await?;
                     // }
->>>>>>> 17523c91
                     "tx_vote_proposal" => {
                         let mut query_builder: QueryBuilder<_> = QueryBuilder::new(format!(
                             "INSERT INTO {}.vote_proposal(
