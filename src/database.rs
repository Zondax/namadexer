use crate::queries::insert_block_query;
use crate::{config::DatabaseConfig, error::Error, utils};

use namada_sdk::types::key::common::PublicKey;
use namada_sdk::{
    account::{InitAccount, UpdateAccount},
    borsh::BorshDeserialize,
    governance::VoteProposalData,
    tendermint_proto::types::EvidenceList as RawEvidenceList,
    tx::{
        data::{
            pgf::UpdateStewardCommission,
            pos::{Bond, Unbond},
            TxType,
        },
        Tx,
    },
    types::{
        address::Address,
        // key::PublicKey,
        token,
    },
};
use sqlx::postgres::{PgPool, PgPoolOptions, PgRow as Row};
use sqlx::Row as TRow;
use sqlx::{query, QueryBuilder, Transaction};
use std::collections::HashMap;
use std::sync::Arc;
use std::time::Duration;
use tendermint::block::Block;
use tendermint_proto::types::evidence::Sum;
use tendermint_proto::types::CommitSig;
use tendermint_rpc::endpoint::block_results;
use tracing::{info, instrument, trace};

use crate::{
    DB_SAVE_BLOCK_COUNTER, DB_SAVE_BLOCK_DURATION, DB_SAVE_COMMIT_SIG_DURATION,
    DB_SAVE_EVDS_DURATION, DB_SAVE_TXS_DURATION, MASP_ADDR,
};

use crate::tables::{
    get_create_account_public_keys_table, get_create_account_updates_table,
    get_create_block_table_query, get_create_commit_signatures_table_query,
    get_create_delegations_table, get_create_evidences_table_query,
    get_create_transactions_table_query, get_create_tx_bond_table_query,
    get_create_tx_bridge_pool_table_query, get_create_tx_transfer_table_query,
    get_create_vote_proposal_table,
};

use metrics::{histogram, increment_counter};

const BLOCKS_TABLE_NAME: &str = "blocks";
const TX_TABLE_NAME: &str = "transactions";

// Max time to wait for a succesfull database connection
const DATABASE_TIMEOUT: u64 = 60;

#[derive(Clone)]
pub struct Database {
    pool: Arc<PgPool>,
    // we use the network as the name of the schema to allow diffrent net on the same database
    network: String,
}

impl Database {
    pub async fn new(db_config: &DatabaseConfig, network: &str) -> Result<Database, Error> {
        // sqlx expects config of the form:
        // postgres://user:password@host:port/db_name
        let config = format!(
            "postgres://{}:{}@{}:{}/{}",
            db_config.user, db_config.password, db_config.host, db_config.port, db_config.dbname
        );

        // If timeout setting is not present in the provided configuration,
        // lets use our default timeout.
        let timeout = db_config.connection_timeout.unwrap_or(DATABASE_TIMEOUT);

        let pool = PgPoolOptions::new()
            .max_connections(10)
            .acquire_timeout(Duration::from_secs(timeout))
            .connect(&config)
            .await?;

        let network_schema = network.replace('-', "_");

        Ok(Database {
            pool: Arc::new(pool),
            network: network_schema,
        })
    }

    pub fn with_pool(pool: PgPool, network: String) -> Self {
        Self {
            pool: Arc::new(pool),
            network,
        }
    }

    pub async fn transaction<'a>(&self) -> Result<sqlx::Transaction<'a, sqlx::Postgres>, Error> {
        self.pool.begin().await.map_err(Error::from)
    }

    /// Create required tables in the database.
    /// these tables are:
    /// - `blocks` to store relevant information about blocks, for example its id, commits
    /// and block_header
    /// - `transactions` although part of the block data, they are store in a different table
    /// and contain useful information about transactions.
    /// - `evidences` Where block's evidence data is stored.
    #[instrument(skip(self))]
    pub async fn create_tables(&self) -> Result<(), Error> {
        info!("Creating tables if they don't exist");

        query(&format!("CREATE SCHEMA IF NOT EXISTS {}", self.network))
            .execute(&*self.pool)
            .await?;

        query(get_create_block_table_query(&self.network).as_str())
            .execute(&*self.pool)
            .await?;

        query(get_create_commit_signatures_table_query(&self.network).as_str())
            .execute(&*self.pool)
            .await?;

        query(get_create_transactions_table_query(&self.network).as_str())
            .execute(&*self.pool)
            .await?;

        query(get_create_evidences_table_query(&self.network).as_str())
            .execute(&*self.pool)
            .await?;

        query(get_create_tx_transfer_table_query(&self.network).as_str())
            .execute(&*self.pool)
            .await?;

        query(get_create_tx_bond_table_query(&self.network).as_str())
            .execute(&*self.pool)
            .await?;

        query(get_create_tx_bridge_pool_table_query(&self.network).as_str())
            .execute(&*self.pool)
            .await?;

        query(get_create_account_updates_table(&self.network).as_str())
            .execute(&*self.pool)
            .await?;

        query(get_create_account_public_keys_table(&self.network).as_str())
            .execute(&*self.pool)
            .await?;

        query(get_create_vote_proposal_table(&self.network).as_str())
            .execute(&*self.pool)
            .await?;

        query(get_create_delegations_table(&self.network).as_str())
            .execute(&*self.pool)
            .await?;

        Ok(())
    }

    /// Inner implementation that uses a postgres-transaction
    /// to ensure database coherence.
    #[instrument(skip(block, block_results, checksums_map, sqlx_tx))]
    async fn save_block_impl<'a>(
        block: &Block,
        block_results: &block_results::Response,
        checksums_map: &HashMap<String, String>,
        sqlx_tx: &mut Transaction<'a, sqlx::Postgres>,
        network: &str,
    ) -> Result<(), Error> {
        // let mut query_builder: QueryBuilder<_> = QueryBuilder::new(insert_block_query(network));

        let block_id = block.header.hash();
        let block_id = block_id.as_bytes();

        // use persistent query for database to optimize it.
        let query_str = insert_block_query(network);
        let query = sqlx::query(&query_str).persistent(true);

        let query = query
            .bind(block_id)
            .bind(block.header.version.app as i32)
            .bind(block.header.version.block as i32)
            .bind(block.header.chain_id.as_str())
            .bind(block.header.height.value() as i32)
            .bind(block.header.time.to_rfc3339())
            .bind(
                block
                    .header
                    .last_block_id
                    .map(|id| id.hash.as_bytes().to_vec()),
            )
            .bind(
                block
                    .header
                    .last_block_id
                    .map(|id| id.part_set_header.total as i32),
            )
            .bind(
                block
                    .header
                    .last_block_id
                    .map(|id| id.part_set_header.hash.as_bytes().to_vec()),
            )
            .bind(
                block
                    .header
                    .last_commit_hash
                    .map(|lch| lch.as_bytes().to_vec()),
            )
            .bind(block.header.data_hash.map(|dh| dh.as_bytes().to_vec()))
            .bind(block.header.validators_hash.as_bytes().to_vec())
            .bind(block.header.next_validators_hash.as_bytes().to_vec())
            .bind(block.header.consensus_hash.as_bytes().to_vec())
            .bind(block.header.app_hash.to_string())
            .bind(
                block
                    .header
                    .last_results_hash
                    .map(|lrh| lrh.as_bytes().to_vec()),
            )
            .bind(block.header.evidence_hash.map(|eh| eh.as_bytes().to_vec()))
            .bind(block.header.proposer_address.to_string())
            .bind(block.last_commit.as_ref().map(|c| c.height.value() as i32))
            .bind(block.last_commit.as_ref().map(|c| c.round.value() as i32))
            .bind(
                block
                    .last_commit
                    .as_ref()
                    .map(|c| c.block_id.hash.as_bytes().to_vec()),
            )
            .bind(
                block
                    .last_commit
                    .as_ref()
                    .map(|c| c.block_id.part_set_header.total as i32),
            )
            .bind(
                block
                    .last_commit
                    .as_ref()
                    .map(|c| c.block_id.part_set_header.hash.as_bytes().to_vec()),
            );

        query.execute(&mut *sqlx_tx).await?;

        let commit_signatures = block.last_commit.as_ref().map(|c| &c.signatures);

        // Check if we have commit signatures
        if let Some(cs) = commit_signatures {
            let signatures: Vec<CommitSig> =
                cs.iter().map(|s| CommitSig::from(s.to_owned())).collect();
            Self::save_commit_sinatures(block_id, &signatures, sqlx_tx, network).await?;
        };

        let evidence_list = RawEvidenceList::from(block.evidence().clone());
        Self::save_evidences(evidence_list, block_id, sqlx_tx, network).await?;
        Self::save_transactions(
            block.data.as_ref(),
            block_id,
            block.header.height.value(),
            block_results,
            checksums_map,
            sqlx_tx,
            network,
        )
        .await?;

        Ok(())
    }

    /// Save a block and commit database
    #[instrument(skip(self, block, block_results, checksums_map))]
    pub async fn save_block(
        &self,
        block: &Block,
        block_results: &block_results::Response,
        checksums_map: &HashMap<String, String>,
    ) -> Result<(), Error> {
        let instant = tokio::time::Instant::now();
        // Lets use postgres transaction internally for 2 reasons:
        // - A block could contain many evidences and Txs, so this approach allows
        // saving all of them and commit at the end.
        // - Errors could happen in the middle either while processing
        // transactions, evidences or blocks. with postgres-transaction
        // we ensure database integrity, and commit only if all operations
        // succeeded.
        let mut sqlx_tx = self.transaction().await?;

        Self::save_block_impl(
            block,
            block_results,
            checksums_map,
            &mut sqlx_tx,
            self.network.as_str(),
        )
        .await?;

        let res = sqlx_tx.commit().await.map_err(Error::from);

        let dur = instant.elapsed();

        let mut status = "Ok".to_string();
        if let Err(e) = &res {
            status = e.to_string();
        }

        let labels = [
            ("save_block", block.header.height.value().to_string()),
            ("status", status),
        ];

        histogram!(DB_SAVE_BLOCK_DURATION, dur.as_secs_f64() * 1000.0, &labels);

        if res.is_ok() {
            // update our counter for processed blocks since service started.
            increment_counter!(DB_SAVE_BLOCK_COUNTER, &labels);
        }

        res
    }

    /// Save a block and commit database
    #[instrument(skip(block_id, signatures, sqlx_tx, network))]
    pub async fn save_commit_sinatures<'a>(
        block_id: &[u8],
        signatures: &Vec<CommitSig>,
        sqlx_tx: &mut Transaction<'a, sqlx::Postgres>,
        network: &str,
    ) -> Result<(), Error> {
        info!("saving commit signatures");

        let mut query_builder: QueryBuilder<_> = QueryBuilder::new(format!(
            "INSERT INTO {}.commit_signatures(
                block_id,
                block_id_flag,
                validator_address,
                timestamp,
                signature
            )",
            network
        ));

        let instant = tokio::time::Instant::now();

        // Preparing data before inserting it
        // in the commit_signatures table.
        let mut signature_data = Vec::new();

        for signature in signatures {
            signature_data.push((
                block_id,
                signature.block_id_flag,
                signature.validator_address.clone(),
                signature.timestamp.as_ref().map(|t| t.seconds.to_string()),
                signature.signature.clone(),
            ));
        }

        let num_signatures = signature_data.len();

        if num_signatures == 0 {
            let labels = [
                ("bulk_insert", "signatures".to_string()),
                ("status", "Ok".to_string()),
                ("num_signatures", num_signatures.to_string()),
            ];
            let dur = instant.elapsed();
            histogram!(
                DB_SAVE_COMMIT_SIG_DURATION,
                dur.as_secs_f64() * 1000.0,
                &labels
            );

            return Ok(());
        }

        let res = query_builder
            .push_values(
                signature_data.into_iter(),
                |mut b, (block_id, block_id_flag, validator_address, timestamp, signature)| {
                    b.push_bind(block_id)
                        .push_bind(block_id_flag)
                        .push_bind(validator_address)
                        .push_bind(timestamp)
                        .push_bind(signature);
                },
            )
            .build()
            .execute(&mut *sqlx_tx)
            .await
            .map(|_| ())
            .map_err(Error::from);

        let dur = instant.elapsed();

        let mut status = "Ok".to_string();
        if let Err(e) = &res {
            status = e.to_string();
        }

        let labels = [
            ("bulk_insert", "signatures".to_string()),
            ("status", status),
            ("num_signatures", num_signatures.to_string()),
        ];

        histogram!(
            DB_SAVE_COMMIT_SIG_DURATION,
            dur.as_secs_f64() * 1000.0,
            &labels
        );

        res
    }

    /// Save a block, the operation uses a sqlx::Transaction,
    /// It is up to the caller to commit the operation.
    /// this method is meant to be used when caller is saving
    /// many blocks, and can commit after it.
    #[instrument(skip(block, block_results, checksums_map, sqlx_tx, network))]
    pub async fn save_block_tx<'a>(
        block: &Block,
        block_results: &block_results::Response,
        checksums_map: &HashMap<String, String>,
        sqlx_tx: &mut Transaction<'a, sqlx::Postgres>,
        network: &str,
    ) -> Result<(), Error> {
        Self::save_block_impl(block, block_results, checksums_map, sqlx_tx, network).await
    }

    /// Save all the evidences in the list, it is up to the caller to
    /// call sqlx_tx.commit().await?; for the changes to take place in
    /// database.
    #[instrument(skip(evidences, block_id, sqlx_tx, network))]
    async fn save_evidences<'a>(
        evidences: RawEvidenceList,
        block_id: &[u8],
        sqlx_tx: &mut Transaction<'a, sqlx::Postgres>,
        network: &str,
    ) -> Result<(), Error> {
        info!("saving evidences");

        let mut query_builder: QueryBuilder<_> = QueryBuilder::new(format!(
            "INSERT INTO {}.evidences(
                    block_id,
                    height,
                    time,
                    address,
                    total_voting_power,
                    validator_power
            )",
            network
        ));

        let instant = tokio::time::Instant::now();

        // Same as transactions regarding limitations in field binding
        // in postgres, but it is unlikely to have such hight amount
        // of evidences per block.
        // (block_id, height, time, address, total_voting_power, validator_power)
        let mut evidences_data = Vec::new();

        for evidence in evidences.evidence {
            let Some(s) = evidence.sum else {
                tracing::debug!("No evidence");
                continue;
            };

            match s {
                Sum::DuplicateVoteEvidence(dve) => {
                    evidences_data.push((
                        block_id,
                        dve.vote_a.as_ref().map(|v| v.height),
                        dve.vote_a
                            .as_ref()
                            .and_then(|v| v.timestamp.as_ref())
                            .map(|t| t.seconds.to_string()),
                        dve.vote_a.as_ref().map(|v| v.validator_address.clone()),
                        dve.total_voting_power,
                        dve.validator_power,
                    ));
                }
                _ => tracing::warn!("Unknown evidence."),
            }
        }

        let num_evidences = evidences_data.len();

        if num_evidences == 0 {
            let labels = [
                ("bulk_insert", "evidences".to_string()),
                ("status", "Ok".to_string()),
                ("num_evidences", num_evidences.to_string()),
            ];
            let dur = instant.elapsed();
            histogram!(DB_SAVE_EVDS_DURATION, dur.as_secs_f64() * 1000.0, &labels);

            return Ok(());
        }

        let res = query_builder
            .push_values(
                evidences_data.into_iter(),
                |mut b, (block_id, height, time, address, total_voting_power, validator_power)| {
                    b.push_bind(block_id)
                        .push_bind(height)
                        .push_bind(time)
                        .push_bind(address)
                        .push_bind(total_voting_power)
                        .push_bind(validator_power);
                },
            )
            .build()
            .execute(&mut *sqlx_tx)
            .await
            .map(|_| ())
            .map_err(Error::from);

        let dur = instant.elapsed();

        let mut status = "Ok".to_string();
        if let Err(e) = &res {
            status = e.to_string();
        }

        let labels = [
            ("bulk_insert", "evidences".to_string()),
            ("status", status),
            ("num_evidences", num_evidences.to_string()),
        ];

        histogram!(DB_SAVE_EVDS_DURATION, dur.as_secs_f64() * 1000.0, &labels);

        res
    }

    /// Save all the transactions in txs, it is up to the caller to
    /// call sqlx_tx.commit().await?; for the changes to take place in
    /// database.
    #[instrument(skip(txs, block_id, sqlx_tx, checksums_map, block_results, network))]
    async fn save_transactions<'a>(
        txs: &[Vec<u8>],
        block_id: &[u8],
        block_height: u64,
        block_results: &block_results::Response,
        checksums_map: &HashMap<String, String>,
        sqlx_tx: &mut Transaction<'a, sqlx::Postgres>,
        network: &str,
    ) -> Result<(), Error> {
        // use for metrics
        let instant = tokio::time::Instant::now();

        if txs.is_empty() {
            let labels = [
                ("bulk_insert", "transactions".to_string()),
                ("status", "Ok".to_string()),
                ("num_transactions", 0.to_string()),
            ];

            let dur = instant.elapsed();

            histogram!(DB_SAVE_TXS_DURATION, dur.as_secs_f64() * 1000.0, &labels);
            return Ok(());
        }

        info!(message = "Saving transactions");

        let mut query_builder: QueryBuilder<_> = QueryBuilder::new(format!(
            "INSERT INTO {}.transactions(
                    hash, 
                    block_id, 
                    tx_type,
                    wrapper_id,
                    fee_amount_per_gas_unit,
                    fee_token,
                    gas_limit_multiplier,
                    code_type,
                    code,
                    data,
                    memo,
                    return_code
                )",
            network
        ));

        // this will holds tuples (hash, block_id, tx_type, fee_amount_per_gas_unit, fee_token, gas_limit_multiplier, code, data)
        // in order to push txs.len at once in a single query.
        // the limit for bind values in postgres is 65535 values, that means that
        // to hit that limit a block would need to have:
        // n_tx = 65535/8 = 8191
        // being 8 the number of columns.
        let mut tx_values = Vec::with_capacity(txs.len());

        let mut i: usize = 0;
        for t in txs.iter() {
            let tx = Tx::try_from(t.as_slice()).map_err(|_| Error::InvalidTxData)?;

            let mut code: [u8; 32] = Default::default();
            let mut code_type: String = "wrapper".to_string();

            let mut txid_wrapper: Vec<u8> = vec![];

            let mut hash_id = tx.header_hash().to_vec();

            let mut return_code: Option<i32> = None;

            // Decrypted transaction give access to the raw data
            if let TxType::Decrypted(..) = tx.header().tx_type {
                // For unknown reason the header has to be updated before hashing it for its id (https://github.com/Zondax/namadexer/issues/23)
                hash_id = tx.clone().update_header(TxType::Raw).header_hash().to_vec();

                // Look for the return code in the block results
                let end_events = block_results.end_block_events.clone().unwrap(); // Safe to use unwrap because if it is not present then something is broken.

                // Look for the reurn code associated to the tx
                for event in end_events {
                    for attr in event.attributes.iter() {
                        // We look to confirm hash of transaction
                        if attr.key == "hash"
                            && attr.value.to_ascii_lowercase() == hex::encode(&hash_id)
                        {
                            // Now we look for the return code
                            for attr in event.attributes.iter() {
                                if attr.key == "code" {
                                    // using unwrap here is ok because we assume it is always going to be a number unless there is a bug in the node
                                    return_code = Some(attr.value.parse().unwrap());
                                }
                            }
                        }
                    }
                }

                // look for wrapper tx to link to
                let txs: Vec<Row> = query(&format!("SELECT * FROM {0}.transactions WHERE block_id IN (SELECT block_id FROM {0}.blocks WHERE header_height = {1});", network, block_height-1))
                    .fetch_all(&mut *sqlx_tx)
                    .await?;
                txid_wrapper = txs[i].try_get("hash")?;
                i += 1;

                code = tx
                    .get_section(tx.code_sechash())
                    .and_then(|s| s.code_sec())
                    .map(|s| s.code.hash().0)
                    .ok_or(Error::InvalidTxData)?;

                let code_hex = hex::encode(code.as_slice());
                let unknown_type = "unknown".to_string();
                let type_tx = checksums_map.get(&code_hex).unwrap_or(&unknown_type);
<<<<<<< HEAD
                code_type = type_tx.to_string();

                let data = tx.data().ok_or(Error::InvalidTxData)?;
=======
                let mut data: Vec<u8> = vec![];
                if type_tx != "tx_bridge_pool" {
                    // "tx_bridge_pool" doesn't have their data in the data section anymore ?
                    data = tx.data().ok_or(Error::InvalidTxData)?;
                }
>>>>>>> 17523c91

                info!("Saving {} transaction", type_tx);

                // decode tx_transfer, tx_bond and tx_unbound to store the decoded data in their tables
                match type_tx.as_str() {
                    "tx_transfer" => {
                        let transfer = token::Transfer::try_from_slice(&data[..])?;

                        let mut query_builder: QueryBuilder<_> = QueryBuilder::new(format!(
                            "INSERT INTO {}.tx_transfer(
                                tx_id,
                                source, 
                                target, 
                                token,
                                amount,
                                key,
                                shielded
                            )",
                            network
                        ));

                        let query = query_builder
                            .push_values(std::iter::once(0), |mut b, _| {
                                b.push_bind(&hash_id)
                                    .push_bind(transfer.source.to_string())
                                    .push_bind(transfer.target.to_string())
                                    .push_bind(transfer.token.to_string())
                                    .push_bind(transfer.amount.to_string())
                                    .push_bind(transfer.key.as_ref().map(|k| k.to_string()))
                                    .push_bind(transfer.shielded.as_ref().map(|s| s.to_vec()));
                            })
                            .build();
                        query.execute(&mut *sqlx_tx).await?;
                    }
                    "tx_bond" => {
                        let bond = Bond::try_from_slice(&data[..])?;

                        let mut query_builder: QueryBuilder<_> = QueryBuilder::new(format!(
                            "INSERT INTO {}.tx_bond(
                                tx_id,
                                validator,
                                amount,
                                source,
                                bond
                            )",
                            network
                        ));

                        let query = query_builder
                            .push_values(std::iter::once(0), |mut b, _| {
                                b.push_bind(&hash_id)
                                    .push_bind(bond.validator.to_string())
                                    .push_bind(bond.amount.to_string_native())
                                    .push_bind(bond.source.as_ref().map(|s| s.to_string()))
                                    .push_bind(true);
                            })
                            .build();
                        query.execute(&mut *sqlx_tx).await?;
                    }
                    "tx_unbond" => {
                        let unbond = Unbond::try_from_slice(&data[..])?;

                        let mut query_builder: QueryBuilder<_> = QueryBuilder::new(format!(
                            "INSERT INTO {}.tx_bond(
                                tx_id,
                                validator,
                                amount,
                                source,
                                bond
                            )",
                            network
                        ));

                        let query = query_builder
                            .push_values(std::iter::once(0), |mut b, _| {
                                b.push_bind(&hash_id)
                                    .push_bind(unbond.validator.to_string())
                                    .push_bind(unbond.amount.to_string_native())
                                    .push_bind(
                                        unbond
                                            .source
                                            .as_ref()
                                            .map_or("".to_string(), |s| s.to_string()),
                                    )
                                    .push_bind(false);
                            })
                            .build();
                        query.execute(&mut *sqlx_tx).await?;
                    }
                    // this is an ethereum transaction
                    // "tx_bridge_pool" => {
                    //     // Only TransferToEthereum type is supported at the moment by namada and us.
                    //     let tx_bridge = PendingTransfer::try_from_slice(&data[..])?;

                    //     let mut query_builder: QueryBuilder<_> = QueryBuilder::new(format!(
                    //         "INSERT INTO {}.tx_bridge_pool(
                    //             tx_id,
                    //             asset,
                    //             recipient,
                    //             sender,
                    //             amount,
                    //             gas_amount,
                    //             payer
                    //         )",
                    //         network
                    //     ));

                    //     let query = query_builder
                    //         .push_values(std::iter::once(0), |mut b, _| {
                    //             b.push_bind(&hash_id)
                    //                 .push_bind(tx_bridge.transfer.asset.to_string())
                    //                 .push_bind(tx_bridge.transfer.recipient.to_string())
                    //                 .push_bind(tx_bridge.transfer.sender.to_string())
                    //                 .push_bind(tx_bridge.transfer.amount.to_string_native())
                    //                 .push_bind(tx_bridge.gas_fee.amount.to_string_native())
                    //                 .push_bind(tx_bridge.gas_fee.payer.to_string());
                    //         })
                    //         .build();
                    //     query.execute(&mut *sqlx_tx).await?;
                    // }
                    "tx_vote_proposal" => {
                        let mut query_builder: QueryBuilder<_> = QueryBuilder::new(format!(
                            "INSERT INTO {}.vote_proposal(
                                vote_proposal_id,
                                vote,
                                voter,
                                tx_id
                            )",
                            network
                        ));

                        let tx_data = VoteProposalData::try_from_slice(&data[..])?;

                        // vote_proposal_id is an u64, due to lack of support for unsigned
                        // integers, we store it as be bytes.
                        let proposal_id = tx_data.id.to_be_bytes();

                        let query = query_builder
                            .push_values(std::iter::once(0), |mut b, _| {
                                b.push_bind(proposal_id)
                                    .push_bind(tx_data.vote.to_string())
                                    .push_bind(tx_data.voter.encode())
                                    .push_bind(&hash_id);
                            })
                            .build();
                        query.execute(&mut *sqlx_tx).await?;

                        // now store delegators
                        // if there are indeed delegator addresses in the list.
                        if !tx_data.delegations.is_empty() {
                            let mut query_builder: QueryBuilder<_> = QueryBuilder::new(format!(
                                "INSERT INTO {}.delegations(
                                vote_proposal_id,
                                delegator_id
                            )",
                                network
                            ));

                            // Insert each key which would have an update_id associated to it,
                            // allowing querying keys per updates.
                            // this also does batch insertion
                            let query = query_builder
                                .push_values(tx_data.delegations.iter(), |mut b, key| {
                                    b.push_bind(proposal_id).push_bind(key.encode());
                                })
                                .build();
                            query.execute(&mut *sqlx_tx).await?;
                        }
                    }
                    "tx_reveal_pk" => {
                        // nothing to do here, only check that data is a valid publicKey
                        // otherwise this transaction must not make it into
                        // the database.
                        _ = PublicKey::try_from_slice(&data[..])?;
                    }
                    "tx_resign_steward" => {
                        // Not much to do, just, check that the address this transactions
                        // holds in the data field is correct, or at least parsed succesfully.
                        _ = Address::try_from_slice(&data[..])?;
                    }
                    "tx_update_steward_commission" => {
                        // Not much to do, just, check that the address this transactions
                        // holds in the data field is correct, or at least parsed succesfully.
                        _ = UpdateStewardCommission::try_from_slice(&data[..])?;
                    }
                    "tx_init_account" => {
                        // check that transaction can be parsed
                        // before inserting it into database.
                        // later accounts could be updated using
                        // tx_update_account, however there is not way
                        // so far to link those transactions to this.
                        _ = InitAccount::try_from_slice(&data[..])?;
                    }
                    "tx_update_account" => {
                        // check that transaction can be parsed
                        // before storing it into database
                        let tx = UpdateAccount::try_from_slice(&data[..])?;

                        let insert_query = format!(
                            "INSERT INTO {}.account_updates(account_id, vp_code_hash, threshold, tx_id) 
                                VALUES ($1, $2, $3, $4) RETURNING update_id",
                            network
                        );

                        let update_id: i32 = sqlx::query_scalar(&insert_query)
                            .bind(tx.addr.encode())
                            .bind(tx.vp_code_hash.map(|hash| hash.0))
                            .bind(tx.threshold.map(|t| t as i32))
                            .bind(&hash_id)
                            .fetch_one(&mut *sqlx_tx)
                            .await?;

                        // Insert only valid public_key values, omiting empty ones
                        if !tx.public_keys.is_empty() {
                            trace!("Storing {} public_keys", tx.public_keys.len());

                            let mut query_builder: QueryBuilder<_> = QueryBuilder::new(format!(
                                "INSERT INTO {}.account_public_keys(
                                update_id,
                                public_key
                            )",
                                network
                            ));

                            // Insert each key which would have an update_id associated to it,
                            // allowing querying keys per updates.
                            let query = query_builder
                                .push_values(tx.public_keys.iter(), |mut b, key| {
                                    b.push_bind(update_id).push_bind(key.to_string());
                                })
                                .build();
                            query.execute(&mut *sqlx_tx).await?;
                        }
                    }
                    _ => {}
                }
            }

            // values only set if transaction type is Wrapper
            let mut fee_amount_per_gas_unit: Option<String> = None;
            let mut fee_token: Option<String> = None;

            let mut gas_limit_multiplier: Option<i64> = None;
            if let TxType::Wrapper(txw) = tx.header().tx_type {
                fee_amount_per_gas_unit = Some(txw.fee.amount_per_gas_unit.to_string_precise());
                fee_token = Some(txw.fee.token.to_string());
                let multiplier: u64 = txw.gas_limit.into();
                // WARNING! converting into i64 might ended up changing the value but there is little
                // chance that he goes higher than i64 max value
                gas_limit_multiplier = Some(multiplier as i64);
            }

            tx_values.push((
                hash_id,
                block_id.to_vec(),
                utils::tx_type_name(&tx.header.tx_type),
                txid_wrapper,
                fee_amount_per_gas_unit,
                fee_token,
                gas_limit_multiplier,
                code_type,
                code,
                tx.data().map(|v| v.to_vec()),
                tx.memo().map(|v| v.to_vec()),
                return_code,
            ));
        }

        let num_transactions = tx_values.len();

        // bulk insert to speed-up this
        // there might be limits regarding the number of parameter
        // but number of transaction is low in comparisson with
        // postgres limit
        let res = query_builder
            .push_values(
                tx_values.into_iter(),
                |mut b,
                 (
                    hash,
                    block_id,
                    tx_type,
                    wrapper_id,
                    fee_amount_per_gas_unit,
                    fee_token,
                    fee_gas_limit_multiplier,
                    code_type,
                    code,
                    data,
                    memo,
                    return_code,
                )| {
                    b.push_bind(hash)
                        .push_bind(block_id)
                        .push_bind(tx_type)
                        .push_bind(wrapper_id)
                        .push_bind(fee_amount_per_gas_unit)
                        .push_bind(fee_token)
                        .push_bind(fee_gas_limit_multiplier)
                        .push_bind(code_type)
                        .push_bind(code)
                        .push_bind(data)
                        .push_bind(memo)
                        .push_bind(return_code);
                },
            )
            .build()
            .execute(&mut *sqlx_tx)
            .await
            .map(|_| ())
            .map_err(Error::from);

        let dur = instant.elapsed();

        let mut status = "Ok".to_string();
        if let Err(e) = &res {
            status = e.to_string();
        }

        let labels = [
            ("bulk_insert", "transactions".to_string()),
            ("status", status),
            ("num_transactions", num_transactions.to_string()),
        ];

        histogram!(DB_SAVE_TXS_DURATION, dur.as_secs_f64() * 1000.0, &labels);

        res
    }

    pub async fn create_indexes(&self) -> Result<(), Error> {
        // we create indexes on the tables to facilitate querying data
        query(
            format!(
                "
                ALTER TABLE {}.blocks ADD CONSTRAINT pk_block_id PRIMARY KEY (block_id);
            ",
                self.network
            )
            .as_str(),
        )
        .execute(&*self.pool)
        .await?;

        query(
            format!(
                "CREATE UNIQUE INDEX ux_header_height ON {}.blocks (header_height);",
                self.network
            )
            .as_str(),
        )
        .execute(&*self.pool)
        .await?;

        // If a failed transaction is resent and successfull we don't have a unique private key in the tx hash...
        // query(
        //     format!(
        //         "ALTER TABLE {}.transactions ADD CONSTRAINT pk_hash PRIMARY KEY (hash);",
        //         self.network
        //     )
        //     .as_str(),
        // )
        // .execute(&*self.pool)
        // .await?;

        query(format!("ALTER TABLE {0}.transactions ADD CONSTRAINT fk_block_id FOREIGN KEY (block_id) REFERENCES {0}.blocks (block_id);", self.network).as_str())
            .execute(&*self.pool)
            .await?;

        // query(
        //     format!(
        //         "ALTER TABLE {}.tx_transfer ADD CONSTRAINT pk_tx_id_transfer PRIMARY KEY (tx_id);",
        //         self.network
        //     )
        //     .as_str(),
        // )
        // .execute(&*self.pool)
        // .await?;

        query(
            format!(
                "CREATE INDEX x_source_transfer ON {}.tx_transfer (source);",
                self.network
            )
            .as_str(),
        )
        .execute(&*self.pool)
        .await?;

        query(
            format!(
                "CREATE INDEX x_target_transfer ON {}.tx_transfer (target);",
                self.network
            )
            .as_str(),
        )
        .execute(&*self.pool)
        .await?;

        // query(
        //     format!(
        //         "ALTER TABLE {}.tx_bond ADD CONSTRAINT pk_tx_id_bond PRIMARY KEY (tx_id);",
        //         self.network
        //     )
        //     .as_str(),
        // )
        // .execute(&*self.pool)
        // .await?;

        // query(
        //     format!(
        //         "ALTER TABLE {}.tx_bridge_pool ADD CONSTRAINT pk_tx_id_bridge PRIMARY KEY (tx_id);",
        //         self.network
        //     )
        //     .as_str(),
        // )
        // .execute(&*self.pool)
        // .await?;

        query(
            format!(
                "CREATE INDEX x_validator_bond ON {}.tx_bond (validator);",
                self.network
            )
            .as_str(),
        )
        .execute(&*self.pool)
        .await?;

        query(
            format!(
                "CREATE INDEX x_source_bond ON {}.tx_bond (source);",
                self.network
            )
            .as_str(),
        )
        .execute(&*self.pool)
        .await?;

        query(
            format!(
                "ALTER TABLE {}.account_public_keys ADD CONSTRAINT pk_id PRIMARY KEY (id);",
                self.network
            )
            .as_str(),
        )
        .execute(&*self.pool)
        .await?;

        query(
            format!(
                "ALTER TABLE {}.delegations ADD CONSTRAINT del_id PRIMARY KEY (id);",
                self.network
            )
            .as_str(),
        )
        .execute(&*self.pool)
        .await?;

        Ok(())
    }

    #[instrument(skip(self, block_id))]
    pub async fn block_by_id(&self, block_id: &[u8]) -> Result<Option<Row>, Error> {
        // query for the block if it exists
        let str = format!(
            "SELECT * FROM {}.{BLOCKS_TABLE_NAME} WHERE block_id=$1",
            self.network
        );
        query(&str)
            .bind(block_id)
            .fetch_optional(&*self.pool)
            .await
            .map_err(Error::from)
    }

    /// Returns the block at `block_height` if present, otherwise returns an Error.
    #[instrument(skip(self))]
    pub async fn block_by_height(&self, block_height: u32) -> Result<Option<Row>, Error> {
        let str = format!(
            "SELECT * FROM {}.{BLOCKS_TABLE_NAME} WHERE header_height={block_height}",
            self.network
        );

        query(&str)
            .fetch_optional(&*self.pool)
            .await
            .map_err(Error::from)
    }

    #[instrument(skip(self))]
    /// Returns the latest block, otherwise returns an Error.
    pub async fn get_last_block(&self) -> Result<Row, Error> {
        let str = format!("SELECT * FROM {0}.{BLOCKS_TABLE_NAME} WHERE header_height = (SELECT MAX(header_height) FROM {0}.{BLOCKS_TABLE_NAME})", self.network);

        // use query_one as the row matching max height is unique.
        query(&str)
            .fetch_one(&*self.pool)
            .await
            .map_err(Error::from)
    }

    #[instrument(skip(self))]
    /// Returns the latest height value, otherwise returns an Error.
    pub async fn get_last_height(&self) -> Result<Row, Error> {
        let str = format!(
            "SELECT MAX(header_height) AS header_height FROM {}.{BLOCKS_TABLE_NAME}",
            self.network
        );

        // use query_one as the row matching max height is unique.
        query(&str)
            .fetch_one(&*self.pool)
            .await
            .map_err(Error::from)
    }

    #[instrument(skip(self))]
    /// Returns Transaction identified by hash
    pub async fn get_tx(&self, hash: &[u8]) -> Result<Option<Row>, Error> {
        // query for transaction with hash
        let str = format!(
            "SELECT * FROM {}.{TX_TABLE_NAME} WHERE hash=$1",
            self.network
        );

        query(&str)
            .bind(hash)
            .fetch_optional(&*self.pool)
            .await
            .map_err(Error::from)
    }

    #[instrument(skip(self))]
    /// Returns all the tx hashes for a block
    pub async fn get_tx_hashes_block(&self, hash: &[u8]) -> Result<Vec<Row>, Error> {
        // query for all tx hash that are in a block identified by the block_id
        let str = format!("SELECT t.hash, t.tx_type FROM {0}.{BLOCKS_TABLE_NAME} b JOIN {0}.{TX_TABLE_NAME} t ON b.block_id = t.block_id WHERE b.block_id = $1;", self.network);

        query(&str)
            .bind(hash)
            .fetch_all(&*self.pool)
            .await
            .map_err(Error::from)
    }

    #[instrument(skip(self))]
    /// Returns Shielded transactions
    pub async fn get_shielded_tx(&self) -> Result<Vec<Row>, Error> {
        // query for transaction with hash
        let str = format!(
            "SELECT * FROM {}.tx_transfer WHERE source = '{MASP_ADDR}' OR target = '{MASP_ADDR}'",
            self.network
        );

        query(&str)
            .fetch_all(&*self.pool)
            .await
            .map_err(Error::from)
    }

    #[instrument(skip(self))]
    /// Returns info about the indexes existing on the table, otherwise returns an Error.
    pub async fn check_indexes(&self) -> Result<Vec<Row>, Error> {
        let str = format!(
            "SELECT indexname, indexdef FROM pg_indexes WHERE tablename = '{BLOCKS_TABLE_NAME}';"
        );

        query(&str)
            .fetch_all(&*self.pool)
            .await
            .map_err(Error::from)
    }

    /// Retrieves a historical list of thresholds associated with a given account.
    ///
    /// This function executes a SQL query to aggregate thresholds (`ARRAY_AGG`) for the specified
    /// `account_id`. The thresholds are ordered by `update_id`, which serves as a chronological marker,
    /// indicating the sequence of updates. The most recent threshold is at the end of the list.
    ///
    /// # Parameters
    ///
    /// - `account_id`: A string slice (`&str`) representing the unique identifier of the account.
    ///
    /// # Returns
    ///
    /// - On success, returns an `Option<Row>`. The `Row` contains an aggregated list
    ///   of thresholds (aliased as `thresholds`) for the account. If `account_id` does not exists
    ///   this will return Ok(None), otherwise Ok(Some(Row)) is returned, containing lists
    ///   of all thresholds associated with that account, or an empty lists if no threshold updates
    ///   have happend.
    /// - On failure, returns an `Error`.
    ///
    /// # Usage
    ///
    /// This function is useful for tracking the evolution of thresholds associated with an account over time.
    /// It provides a comprehensive history, allowing users or systems to understand how the thresholds
    /// associated with the account have changed and to identify the current threshold in use.
    pub async fn account_thresholds(&self, account_id: &str) -> Result<Option<Row>, Error> {
        // NOTE: there are two scenarios:
        // - account_id does not exists in such case this query will return Ok(None), because we
        // use query.fetch_optional()
        // - There are not updates including thresholds so far, in that case we use
        // COALESCE which return a [] empty list instead of null.
        // doing so we ensure that None is returned in case account_id does not exists.
        // otherwise a valid row containing a lists, either full or empty.
        let to_query = format!(
            "
        SELECT COALESCE(ARRAY_AGG(threshold ORDER BY update_id ASC), ARRAY[]::int[]) AS thresholds
        FROM {}.account_updates
        WHERE account_id = $1
        GROUP BY account_id;
        ",
            self.network
        );

        query(&to_query)
            .bind(account_id)
            .fetch_optional(&*self.pool)
            .await
            .map_err(Error::from)
    }

    /// Retrieves a historical list of vp_code_hashes associated with a given account.
    ///
    /// This function executes a SQL query to aggregate vp_code_hashes (`ARRAY_AGG`) for the specified
    /// `account_id`. The hashes are ordered by `update_id`, which serves as a chronological marker,
    /// indicating the sequence of updates. The most recent hash is at the end of the list.
    ///
    /// # Parameters
    ///
    /// - `account_id`: A string slice (`&str`) representing the unique identifier of the account.
    ///
    /// # Returns
    ///
    /// - On success, returns an `Option<Row>`. The `Row` contains an aggregated list
    ///   of vp_code_hashes (aliased as `code_hashes`) for the account. if `account_id` does not exists,
    ///   it returns `Ok(None)`.
    /// - On failure, returns an `Error`.
    ///
    /// # Usage
    ///
    /// This function is useful for tracking the evolution of vp_code_hashes associated with an account over time.
    /// It provides a comprehensive history, allowing users or systems to understand how the vp_code_hashes
    /// associated with the account have changed and to identify the current vp_code_hash in use.
    pub async fn account_vp_codes(&self, account_id: &str) -> Result<Option<Row>, Error> {
        // NOTE: there are two scenarios:
        // - account_id does not exists in such case this query will return Ok(None), because we
        // use query.fetch_optional()
        // - There are not updates including vp_code_hashe so far, in that case we use
        // COALESCE which return a [] empty list instead of null.
        let to_query = format!(
            "
            SELECT COALESCE(ARRAY_AGG(vp_code_hash ORDER BY update_id ASC), ARRAY[]::bytea[]) AS code_hashes
            FROM {}.account_updates
            WHERE account_id = $1
            GROUP BY account_id;
            ",
            self.network
        );

        query(&to_query)
            .bind(account_id)
            .fetch_optional(&*self.pool)
            .await
            .map_err(Error::from)
    }

    /// Retrieves a historical list of public key sets associated with a given account.
    ///
    /// This function executes a SQL query to aggregate public keys (`ARRAY_AGG`) for each `update_id`
    /// associated with the specified `account_id`. The keys within each batch are ordered by their `id`.
    /// The `update_id` serves as a chronological marker, indicating when each set of public keys was
    /// associated with the account. The most recent set is at the end of the list.
    ///
    /// # Parameters
    ///
    /// - `account_id`: A string slice (`&str`) representing the unique identifier of the account.
    ///
    /// # Returns
    /// - On success, returns Ok(None) if there is no account_id or public_keys associated to it.
    ///   otherwise Ok(Some(Row)) containing the lists of public_keys_batches associated to this
    ///   account.
    /// - An `Error` on failure
    ///
    /// # Details
    ///
    /// - The function groups (`GROUP BY`) the public keys based on the `update_id` and orders (`ORDER BY`)
    ///   the overall result set in ascending order of `update_id`.
    /// - Each `Row` in the returned vector represents a different update to the account, containing a
    ///   batch of public keys. These batches are ordered chronologically, with the last element in the
    ///   vector representing the most recent set of public keys associated with the account.
    ///
    /// # Usage
    ///
    /// This function is useful for tracking the evolution of public keys associated with an account over time.
    /// It provides a comprehensive history, allowing users or systems to understand how the account's
    /// public keys have changed and to identify the current set of public keys.
    pub async fn account_public_keys(&self, account_id: &str) -> Result<Vec<Row>, Error> {
        let to_query = format!(
            "
            SELECT ARRAY_AGG(public_key ORDER BY id ASC) as public_keys_batch
            FROM {}.account_public_keys 
            WHERE update_id IN (
                SELECT update_id FROM {}.account_updates WHERE account_id = $1
            )
            GROUP BY update_id
            ORDER BY update_id ASC;
        ",
            self.network, self.network
        );

        // Each returned row would contain a vector of public keys formatted as strings.
        // The column's name is publick_key_batch.
        query(&to_query)
            .bind(account_id)
            .fetch_all(&*self.pool)
            .await
            .map_err(Error::from)
    }

    pub async fn vote_proposal_data(&self, proposal_id: u64) -> Result<Option<Row>, Error> {
        let query = format!(
            "SELECT * FROM {}.vote_proposal WHERE vote_proposal_id = $1",
            self.network
        );

        // Execute the query and fetch the first row (if any)
        sqlx::query(&query)
            .bind(proposal_id.to_be_bytes())
            .fetch_optional(&*self.pool)
            .await
            .map_err(Error::from)
    }

    pub async fn vote_proposal_delegations(&self, proposal_id: u64) -> Result<Vec<Row>, Error> {
        let q = format!(
            "SELECT delegator_id 
                FROM {}.delegations 
                WHERE vote_proposal_id = $1",
            self.network
        );

        query(&q)
            .bind(proposal_id.to_be_bytes())
            .fetch_all(&*self.pool)
            .await
            .map_err(Error::from)
    }

    // Return the number of commits signed by the `validator_address` in a range of 500 blocks.
    // It is use to calculate the validator uptime.
    pub async fn validator_uptime(
        &self,
        validator_address: &[u8],
        start: Option<&i32>,
        end: Option<&i32>,
    ) -> Result<Row, Error> {
        // if no parameters defined we return result on the last 500 blocks
        let mut q = format!(
            "SELECT COUNT(*)
                FROM {0}.commit_signatures
                WHERE validator_address = $1
                AND block_id IN
                    (SELECT block_id FROM {0}.blocks WHERE header_height BETWEEN (SELECT MAX(header_height) FROM {0}.blocks) - 499 AND (SELECT MAX(header_height) FROM {0}.blocks))",
            self.network,
        );

        if start.is_some() && end.is_some() {
            q = format!(
                "SELECT COUNT(*)
                    FROM {0}.commit_signatures
                    WHERE validator_address = $1
                    AND block_id IN
                        (SELECT block_id FROM {0}.blocks WHERE header_height BETWEEN ($2 + 1) AND $3)",
                self.network,
            );
        }

        query(&q)
            .bind(validator_address)
            .bind(start)
            .bind(end)
            .fetch_one(&*self.pool)
            .await
            .map_err(Error::from)
    }

    #[instrument(skip(self))]
    /// Returns the latest block, otherwise returns an Error.
    pub async fn get_lastest_blocks(
        &self,
        num: &i32,
        offset: Option<&i32>,
    ) -> Result<Vec<Row>, Error> {
        let str = format!("SELECT * FROM {0}.{BLOCKS_TABLE_NAME} ORDER BY header_height DESC LIMIT {1} OFFSET {2};", self.network, num, offset.unwrap_or(&  0));

        // use query_one as the row matching max height is unique.
        query(&str)
            .fetch_all(&*self.pool)
            .await
            .map_err(Error::from)
    }

    pub fn pool(&self) -> &PgPool {
        self.pool.as_ref()
    }
}<|MERGE_RESOLUTION|>--- conflicted
+++ resolved
@@ -651,17 +651,13 @@
                 let code_hex = hex::encode(code.as_slice());
                 let unknown_type = "unknown".to_string();
                 let type_tx = checksums_map.get(&code_hex).unwrap_or(&unknown_type);
-<<<<<<< HEAD
                 code_type = type_tx.to_string();
 
-                let data = tx.data().ok_or(Error::InvalidTxData)?;
-=======
                 let mut data: Vec<u8> = vec![];
                 if type_tx != "tx_bridge_pool" {
                     // "tx_bridge_pool" doesn't have their data in the data section anymore ?
                     data = tx.data().ok_or(Error::InvalidTxData)?;
                 }
->>>>>>> 17523c91
 
                 info!("Saving {} transaction", type_tx);
 
