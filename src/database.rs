--- conflicted
+++ resolved
@@ -657,26 +657,17 @@
                 let code_hex = hex::encode(code.as_slice());
                 let unknown_type = "unknown".to_string();
                 let type_tx = checksums_map.get(&code_hex).unwrap_or(&unknown_type);
-<<<<<<< HEAD
                 code_type = type_tx.to_string();
-=======
->>>>>>> 6bfc74c1
 
                 info!("Saving {} transaction", type_tx);
 
                 // decode tx_transfer, tx_bond and tx_unbound to store the decoded data in their tables
                 // if the transaction has failed don't try to decode because the changes are not included and the data might not be correct
                 if return_code.unwrap() == 0 {
-<<<<<<< HEAD
-
-                    let data = tx.data().ok_or(Error::InvalidTxData)?;
-                    
-=======
                     let data = tx
                         .data()
                         .ok_or(Error::InvalidTxData("tx has no data".into()))?;
 
->>>>>>> 6bfc74c1
                     match type_tx.as_str() {
                         "tx_transfer" => {
                             let transfer = token::Transfer::try_from_slice(&data[..])?;
