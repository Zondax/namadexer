use axum::{routing::get, Router};
use tower_http::cors::{Any, CorsLayer};
use http::{HeaderValue, Method};

#[cfg(feature = "prometheus")]
use axum_prometheus::{PrometheusMetricLayerBuilder, AXUM_HTTP_REQUESTS_DURATION_SECONDS};
use futures_util::{Future, TryFutureExt};
#[cfg(feature = "prometheus")]
use metrics_exporter_prometheus::{Matcher, PrometheusBuilder};
use std::net::SocketAddr;
use tracing::{info, instrument};

use crate::config::ServerConfig;
use crate::database::Database;
use crate::error::Error;

pub mod blocks;
pub mod tx;
pub use blocks::BlockInfo;
pub use tx::TxInfo;
pub mod account;
mod endpoints;
pub mod shielded;
mod utils;
pub(crate) use utils::{from_hex, serialize_hex};

use self::endpoints::{
    account::get_account_updates,
    block::{get_block_by_hash, get_block_by_height, get_last_block},
    transaction::{get_shielded_tx, get_tx_by_hash, get_vote_proposal},
    validator::get_validator_uptime,
};

pub const HTTP_DURATION_SECONDS_BUCKETS: &[f64; 11] = &[
    0.005, 0.01, 0.025, 0.05, 0.1, 0.25, 0.5, 1.0, 2.5, 5.0, 10.0,
];

#[derive(Clone)]
pub struct ServerState {
    db: Database,
}

fn server_routes(state: ServerState) -> Router<()> {
    let cors = CorsLayer::new()
        .allow_methods([Method::GET, Method::POST])
        .allow_origin(Any);
    Router::new()
        .route("/block/height/:block_height", get(get_block_by_height))
        .route("/block/hash/:block_hash", get(get_block_by_hash))
        .route("/block/last", get(get_last_block))
        .route("/tx/:tx_hash", get(get_tx_by_hash))
        .route("/tx/vote_proposal/:proposal_id", get(get_vote_proposal))
        .route("/tx/shielded", get(get_shielded_tx))
        .route("/account/updates/:account_id", get(get_account_updates))
        .route(
            "/validator/:validator_address/uptime",
            get(get_validator_uptime),
        )
        .layer(cors)
        .with_state(state)
}

/// Returns a http server as a future so it needs to be pulled to start processing
/// incoming requests. The server address is also returned.
///
/// # Arguments
///
/// `db` The database for storing indexed data
///
/// `config` The server [configuration](ServerConfig) to use.
///
pub fn create_server(
    db: Database,
    config: &ServerConfig,
) -> Result<(SocketAddr, impl Future<Output = Result<(), Error>>), Error> {
    info!("Starting JSON server");

    // JSON API server
    // we move the handler creation here so we propagate errors gracefully
    #[cfg(feature = "prometheus")]
    let prometheus_handle = {
        let builder = PrometheusBuilder::new().set_buckets_for_metric(
            Matcher::Full(AXUM_HTTP_REQUESTS_DURATION_SECONDS.to_string()),
            HTTP_DURATION_SECONDS_BUCKETS,
        )?;

        builder.install_recorder()?
    };

    #[cfg(feature = "prometheus")]
    let (prometheus_layer, metric_handle) = PrometheusMetricLayerBuilder::new()
        .with_prefix("server-metrics")
        .with_metrics_from_fn(|| prometheus_handle)
        .build_pair();

<<<<<<< HEAD
    let routes = server_routes(ServerState { db });
=======
    let mut routes = server_routes(ServerState { db, checksums_map });
    if !config.cors_allow_origins.is_empty() {
        let origins: Vec<HeaderValue> = config.cors_allow_origins.iter().map(|s| s.parse::<HeaderValue>().unwrap()).collect();
        let cors = CorsLayer::new()
            .allow_methods([Method::GET])
            .allow_origin(origins);
        routes = routes.layer(cors)
    };
>>>>>>> 8ff28e62

    #[cfg(feature = "prometheus")]
    let routes = routes
        .route("/metrics", get(|| async move { metric_handle.render() }))
        .layer(prometheus_layer);

    info!("server URL : {}:{}", &config.serve_at, &config.port);

    let server = axum::Server::try_bind(&config.address()?)
        .map_err(|e| Error::Generic(Box::new(e)))?
        .serve(routes.into_make_service());

    let local_addr = server.local_addr();

    Ok((local_addr, server.map_err(|e| Error::Generic(Box::new(e)))))
}

/// Starts a http server that listen for blocks and transactions requests.
///
/// # Arguments
///
/// `db` The database for storing indexed data
///
/// `config` The server [configuration](ServerConfig) to use.
///
/// Note:
/// This function starts a server blocking current thread, returning only
/// if server gets close or an error happens.
#[instrument(level = "trace", skip(db, config))]
pub async fn start_server(db: Database, config: &ServerConfig) -> Result<(), Error> {
    let (_, server) = create_server(db, config)?;

    server.await
}<|MERGE_RESOLUTION|>--- conflicted
+++ resolved
@@ -93,10 +93,7 @@
         .with_metrics_from_fn(|| prometheus_handle)
         .build_pair();
 
-<<<<<<< HEAD
-    let routes = server_routes(ServerState { db });
-=======
-    let mut routes = server_routes(ServerState { db, checksums_map });
+    let mut routes = server_routes(ServerState { db });
     if !config.cors_allow_origins.is_empty() {
         let origins: Vec<HeaderValue> = config.cors_allow_origins.iter().map(|s| s.parse::<HeaderValue>().unwrap()).collect();
         let cors = CorsLayer::new()
@@ -104,7 +101,6 @@
             .allow_origin(origins);
         routes = routes.layer(cors)
     };
->>>>>>> 8ff28e62
 
     #[cfg(feature = "prometheus")]
     let routes = routes
