[package]
name = "namadexer"
version = "0.1.0"
edition = "2021"

# See more keys and their definitions at https://doc.rust-lang.org/cargo/reference/manifest.html
#
[[bin]]
name = "server"
path = "src/bin/server.rs"
[[bin]]
name = "indexer"
path = "src/bin/indexer.rs"

[dependencies]
getrandom = { version = "0.2" }
async-trait = "0.1.51"
<<<<<<< HEAD
namada_sdk = { git = "https://github.com/anoma/namada", rev = "v0.31.2" }
=======
namada_sdk = { git = "https://github.com/anoma/namada", rev = "v0.31.4" }
>>>>>>> 17523c91
rand = { version = "0.8", default-features = false }
rand_core = { version = "0.6", default-features = false }
tokio = { version = "1.26.0", features = ["rt-multi-thread"] }
hex = { version = "0.4", features = ["serde"] }
futures-util = { version = "0.3", features = ["sink"] }
bytes = "1.0"
time = "0.3"
tracing-subscriber = { version = "0.3.17", features = [
    "fmt",
    "std",
    "env-filter",
] }
tracing = { version = "0.1.37", features = ["attributes"] }
serde = { version = "1.0", features = ["derive"] }
config = { version = "0.13.3", features = [
    "toml",
    "serde_json",
], default-features = false }
axum = { version = "0.6.18", features = ["tracing", "tokio", "json", "query"] }
serde_derive = "1.0.164"
thiserror = "1.0.40"
serde_json = "1.0.97"
sqlx = { version = "0.6.3", features = [
    "runtime-tokio-rustls",
    "postgres",
    "macros",
    "json",
    "offline",
    "migrate",
] }
prost = "0.12.0"
prost-types = "0.12.0"
futures = "0.3.28"
opentelemetry = "0.20.0"
tracing-opentelemetry = "0.20.0"
opentelemetry-jaeger = "0.19.0"
opentelemetry_api = { version = "0.20.0", features = ["metrics"] }
axum-prometheus = { version = "0.4.0", optional = true }
metrics = "0.21.1"
metrics-exporter-prometheus = { version = "0.12.1", optional = true }
tendermint = "0.34.0"
tendermint-config = "0.34.0"
tendermint-rpc = { version = "0.34.0", features = ["http-client"] }
tendermint-proto = "0.34.0"
clap = { version = "4.4.2", features = ["derive", "env"] }
ureq = "2.9.1"

[dev-dependencies]
criterion = { version = "0.5.1", features = [
    "html_reports",
    "tokio",
    "async_futures",
] }
httpc-test = "0.1.4"


[features]
default = []
prometheus = ["metrics-exporter-prometheus", "axum-prometheus"]

[[bench]]
name = "save_blocks_bench"
harness = false

[[bench]]
name = "get_block_bench"
harness = false<|MERGE_RESOLUTION|>--- conflicted
+++ resolved
@@ -15,11 +15,7 @@
 [dependencies]
 getrandom = { version = "0.2" }
 async-trait = "0.1.51"
-<<<<<<< HEAD
-namada_sdk = { git = "https://github.com/anoma/namada", rev = "v0.31.2" }
-=======
 namada_sdk = { git = "https://github.com/anoma/namada", rev = "v0.31.4" }
->>>>>>> 17523c91
 rand = { version = "0.8", default-features = false }
 rand_core = { version = "0.6", default-features = false }
 tokio = { version = "1.26.0", features = ["rt-multi-thread"] }
